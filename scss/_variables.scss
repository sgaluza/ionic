--- conflicted
+++ resolved
@@ -1,17 +1,5 @@
-<<<<<<< HEAD
 
 // Colors
-=======
-// Brand Colors
-// -------------------------------
-
-$primary:               #4a87ee !default;
-$secondary:             #ffffff !default;
-$tertiary:              #f5f5f5 !default;
-
-
-// Utility Colors
->>>>>>> c42c0a71
 // -------------------------------
 
 $light:                 #ffffff !default;
