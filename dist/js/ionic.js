/*
Copyright 2013 Drifty Co.
http://drifty.com/

Ionic - an amazing HTML5 mobile app framework.
http://ionicframework.com/

By @maxlynch, @helloimben, @adamdbradley <3

Licensed under the MIT license. Please see LICENSE for more information.
*/
;

// Create namespaces 
window.ionic = {
  controllers: {},
  views: {}
};
;
(function(ionic) {

  var bezierCoord = function (x,y) {
    if(!x) var x=0;
    if(!y) var y=0;
    return {x: x, y: y};
  }

  function B1(t) { return t*t*t }
  function B2(t) { return 3*t*t*(1-t) }
  function B3(t) { return 3*t*(1-t)*(1-t) }
  function B4(t) { return (1-t)*(1-t)*(1-t) }

  ionic.Animator = {
    // Quadratic bezier solver
    getQuadraticBezier: function(percent,C1,C2,C3,C4) {
      var pos = new bezierCoord();
      pos.x = C1.x*B1(percent) + C2.x*B2(percent) + C3.x*B3(percent) + C4.x*B4(percent);
      pos.y = C1.y*B1(percent) + C2.y*B2(percent) + C3.y*B3(percent) + C4.y*B4(percent);
      return pos;
    },

    // Cubic bezier solver from https://github.com/arian/cubic-bezier (MIT)
    getCubicBezier: function(x1, y1, x2, y2, duration) {
      // Precision
      epsilon = (1000 / 60 / duration) / 4;

      var curveX = function(t){
        var v = 1 - t;
        return 3 * v * v * t * x1 + 3 * v * t * t * x2 + t * t * t;
      };

      var curveY = function(t){
        var v = 1 - t;
        return 3 * v * v * t * y1 + 3 * v * t * t * y2 + t * t * t;
      };

      var derivativeCurveX = function(t){
        var v = 1 - t;
        return 3 * (2 * (t - 1) * t + v * v) * x1 + 3 * (- t * t * t + 2 * v * t) * x2;
      };

      return function(t) {

        var x = t, t0, t1, t2, x2, d2, i;

        // First try a few iterations of Newton's method -- normally very fast.
        for (t2 = x, i = 0; i < 8; i++){
          x2 = curveX(t2) - x;
          if (Math.abs(x2) < epsilon) return curveY(t2);
          d2 = derivativeCurveX(t2);
          if (Math.abs(d2) < 1e-6) break;
          t2 = t2 - x2 / d2;
        }

        t0 = 0, t1 = 1, t2 = x;

        if (t2 < t0) return curveY(t0);
        if (t2 > t1) return curveY(t1);

        // Fallback to the bisection method for reliability.
        while (t0 < t1){
          x2 = curveX(t2);
          if (Math.abs(x2 - x) < epsilon) return curveY(t2);
          if (x > x2) t0 = t2;
          else t1 = t2;
          t2 = (t1 - t0) * .5 + t0;
        }

        // Failure
        return curveY(t2);
      };
    },

    animate: function(element, className, fn) {
      return {
        leave: function() {
          var endFunc = function() {
            console.log('Animation finished for element', element);

            element.classList.remove('leave');
            element.classList.remove('leave-active');

            element.removeEventListener('webkitTransitionEnd', endFunc);
            element.removeEventListener('transitionEnd', endFunc);
          };
          element.addEventListener('webkitTransitionEnd', endFunc);
          element.addEventListener('transitionEnd', endFunc);

          element.classList.add('leave');
          element.classList.add('leave-active');
          return this;
        },
        enter: function() {
          var endFunc = function() {
            console.log('Animation finished for element', element);

            element.classList.remove('enter');
            element.classList.remove('enter-active');

            element.removeEventListener('webkitTransitionEnd', endFunc);
            element.removeEventListener('transitionEnd', endFunc);
          };
          element.addEventListener('webkitTransitionEnd', endFunc);
          element.addEventListener('transitionEnd', endFunc);

          element.classList.add('enter');
          element.classList.add('enter-active');

          return this;
        }
      };
    }
  };
})(ionic);
;
(function(ionic) {
  ionic.DomUtil = {
    getChildIndex: function(element) {
      return Array.prototype.slice.call(element.parentNode.children).indexOf(element);
    },
    swapNodes: function(src, dest) {
      dest.parentNode.insertBefore(src, dest);
    },
    /**
     * {returns} the closest parent matching the className
     */
    getParentWithClass: function(e, className) {
      while(e.parentNode) {
        if(e.parentNode.classList && e.parentNode.classList.contains(className)) {
          return e.parentNode;
        }
        e = e.parentNode;
      }
      return null;
    },
    /**
     * {returns} the closest parent or self matching the className
     */
    getParentOrSelfWithClass: function(e, className) {
      while(e) {
        if(e.classList && e.classList.contains(className)) {
          return e;
        }
        e = e.parentNode;
      }
      return null;
    }
  };
})(window.ionic);
;
/**
 * ion-events.js
 *
 * Author: Max Lynch <max@drifty.com>
 *
 * Framework events handles various mobile browser events, and 
 * detects special events like tap/swipe/etc. and emits them
 * as custom events that can be used in an app.
 *
 * Portions lovingly adapted from github.com/maker/ratchet and github.com/alexgibson/tap.js - thanks guys!
 */

(function(ionic) {
  ionic.EventController = {
    VIRTUALIZED_EVENTS: ['tap', 'swipe', 'swiperight', 'swipeleft', 'drag', 'hold', 'release'],

    // Trigger a new event
    trigger: function(eventType, data) {
      var event = new CustomEvent(eventType, { detail: data });

      // Make sure to trigger the event on the given target, or dispatch it from
      // the window if we don't have an event target
      data && data.target && data.target.dispatchEvent(event) || window.dispatchEvent(event);
    },
  
    // Bind an event
    on: function(type, callback, element) {
      var e = element || window;

      // Bind a gesture if it's a virtual event
      for(var i = 0, j = this.VIRTUALIZED_EVENTS.length; i < j; i++) {
        if(type == this.VIRTUALIZED_EVENTS[i]) {
          var gesture = new ionic.Gesture(element);
          gesture.on(type, callback);
          return gesture;
        }
      }

      // Otherwise bind a normal event
      e.addEventListener(type, callback);
    },

    off: function(type, callback, element) {
      element.removeEventListener(type, callback);
    },

    // Register for a new gesture event on the given element
    onGesture: function(type, callback, element) {
      var gesture = new ionic.Gesture(element);
      gesture.on(type, callback);
      return gesture;
    },

    // Unregister a previous gesture event
    offGesture: function(gesture, type, callback) {
      gesture.off(type, callback);
    },

    // // With a click event, we need to check the target
    // // and if it's an internal target that doesn't want
    // // a click, cancel it
    // handleClick: function(e) {
    //   var target = e.target;

    //   if(ionic.Gestures.HAS_TOUCHEVENTS) {
    //     // We don't allow any clicks on mobile
    //     e.preventDefault();
    //     return false;
    //   }

    //   if (
    //     !  target
    //     || e.which > 1
    //     || e.metaKey
    //     || e.ctrlKey
    //     //|| isScrolling
    //     // || location.protocol !== target.protocol
    //     // || location.host     !== target.host
    //     // // Not sure abotu this one
    //     // //|| !target.hash && /#/.test(target.href)
    //     // || target.hash && target.href.replace(target.hash, '') === location.href.replace(location.hash, '')
    //     //|| target.getAttribute('data-ignore') == 'push'
    //   ) {
    //     // Allow it
    //     return;
    //   }
    //   // We need to cancel this one
    //   e.preventDefault();

    // },
    
    handlePopState: function(event) {
      console.log("EVENT: popstate", event);
    },
  };
  
  
  // Map some convenient top-level functions for event handling
  ionic.on = function() { ionic.EventController.on.apply(ionic.EventController, arguments); };
  ionic.off = function() { ionic.EventController.off.apply(ionic.EventController, arguments); };
  ionic.trigger = function() { ionic.EventController.trigger.apply(ionic.EventController.trigger, arguments); };
  ionic.onGesture = function() { ionic.EventController.onGesture.apply(ionic.EventController.onGesture, arguments); };
  ionic.offGesture = function() { ionic.EventController.offGesture.apply(ionic.EventController.offGesture, arguments); };

  // DISABLING FOR NOW. THE TAP CODE AT THE EXT LEVEL SHOULD BE DOING THIS
  // Set up various listeners
  //window.addEventListener('click', ionic.EventController.handleClick);

})(window.ionic);
;
/**
  * Simple gesture controllers with some common gestures that emit
  * gesture events.
  *
  * Ported from github.com/EightMedia/ionic.Gestures.js - thanks!
  */
(function(ionic) {
  
  /**
   * ionic.Gestures
   * use this to create instances
   * @param   {HTMLElement}   element
   * @param   {Object}        options
   * @returns {ionic.Gestures.Instance}
   * @constructor
   */
  ionic.Gesture = function(element, options) {
    return new ionic.Gestures.Instance(element, options || {});
  };

  ionic.Gestures = {};

  // default settings
  ionic.Gestures.defaults = {
    // add styles and attributes to the element to prevent the browser from doing
    // its native behavior. this doesnt prevent the scrolling, but cancels
    // the contextmenu, tap highlighting etc
    // set to false to disable this
    stop_browser_behavior: {
      // this also triggers onselectstart=false for IE
      userSelect: 'none',
      // this makes the element blocking in IE10 >, you could experiment with the value
      // see for more options this issue; https://github.com/EightMedia/hammer.js/issues/241
      touchAction: 'none',
      touchCallout: 'none',
      contentZooming: 'none',
      userDrag: 'none',
      tapHighlightColor: 'rgba(0,0,0,0)'
    }

                           // more settings are defined per gesture at gestures.js
  };

  // detect touchevents
  ionic.Gestures.HAS_POINTEREVENTS = window.navigator.pointerEnabled || window.navigator.msPointerEnabled;
  ionic.Gestures.HAS_TOUCHEVENTS = ('ontouchstart' in window);

  // dont use mouseevents on mobile devices
  ionic.Gestures.MOBILE_REGEX = /mobile|tablet|ip(ad|hone|od)|android|silk/i;
  ionic.Gestures.NO_MOUSEEVENTS = ionic.Gestures.HAS_TOUCHEVENTS && window.navigator.userAgent.match(ionic.Gestures.MOBILE_REGEX);

  // eventtypes per touchevent (start, move, end)
  // are filled by ionic.Gestures.event.determineEventTypes on setup
  ionic.Gestures.EVENT_TYPES = {};

  // direction defines
  ionic.Gestures.DIRECTION_DOWN = 'down';
  ionic.Gestures.DIRECTION_LEFT = 'left';
  ionic.Gestures.DIRECTION_UP = 'up';
  ionic.Gestures.DIRECTION_RIGHT = 'right';

  // pointer type
  ionic.Gestures.POINTER_MOUSE = 'mouse';
  ionic.Gestures.POINTER_TOUCH = 'touch';
  ionic.Gestures.POINTER_PEN = 'pen';

  // touch event defines
  ionic.Gestures.EVENT_START = 'start';
  ionic.Gestures.EVENT_MOVE = 'move';
  ionic.Gestures.EVENT_END = 'end';

  // hammer document where the base events are added at
  ionic.Gestures.DOCUMENT = window.document;

  // plugins namespace
  ionic.Gestures.plugins = {};

  // if the window events are set...
  ionic.Gestures.READY = false;

  /**
   * setup events to detect gestures on the document
   */
  function setup() {
    if(ionic.Gestures.READY) {
      return;
    }

    // find what eventtypes we add listeners to
    ionic.Gestures.event.determineEventTypes();

    // Register all gestures inside ionic.Gestures.gestures
    for(var name in ionic.Gestures.gestures) {
      if(ionic.Gestures.gestures.hasOwnProperty(name)) {
        ionic.Gestures.detection.register(ionic.Gestures.gestures[name]);
      }
    }

    // Add touch events on the document
    ionic.Gestures.event.onTouch(ionic.Gestures.DOCUMENT, ionic.Gestures.EVENT_MOVE, ionic.Gestures.detection.detect);
    ionic.Gestures.event.onTouch(ionic.Gestures.DOCUMENT, ionic.Gestures.EVENT_END, ionic.Gestures.detection.detect);

    // ionic.Gestures is ready...!
    ionic.Gestures.READY = true;
  }

  /**
   * create new hammer instance
   * all methods should return the instance itself, so it is chainable.
   * @param   {HTMLElement}       element
   * @param   {Object}            [options={}]
   * @returns {ionic.Gestures.Instance}
   * @constructor
   */
  ionic.Gestures.Instance = function(element, options) {
    var self = this;

    // A null element was passed into the instance, which means
    // whatever lookup was done to find this element failed to find it
    // so we can't listen for events on it.
    if(element === null) {
      console.error('Null element passed to gesture (element does not exist). Not listening for gesture');
      return;
    }

    // setup ionic.GesturesJS window events and register all gestures
    // this also sets up the default options
    setup();

    this.element = element;

    // start/stop detection option
    this.enabled = true;

    // merge options
    this.options = ionic.Gestures.utils.extend(
        ionic.Gestures.utils.extend({}, ionic.Gestures.defaults),
        options || {});

    // add some css to the element to prevent the browser from doing its native behavoir
    if(this.options.stop_browser_behavior) {
      ionic.Gestures.utils.stopDefaultBrowserBehavior(this.element, this.options.stop_browser_behavior);
    }

    // start detection on touchstart
    ionic.Gestures.event.onTouch(element, ionic.Gestures.EVENT_START, function(ev) {
      if(self.enabled) {
        ionic.Gestures.detection.startDetect(self, ev);
      }
    });

    // return instance
    return this;
  };


  ionic.Gestures.Instance.prototype = {
    /**
     * bind events to the instance
     * @param   {String}      gesture
     * @param   {Function}    handler
     * @returns {ionic.Gestures.Instance}
     */
    on: function onEvent(gesture, handler){
      var gestures = gesture.split(' ');
      for(var t=0; t<gestures.length; t++) {
        this.element.addEventListener(gestures[t], handler, false);
      }
      return this;
    },


    /**
     * unbind events to the instance
     * @param   {String}      gesture
     * @param   {Function}    handler
     * @returns {ionic.Gestures.Instance}
     */
    off: function offEvent(gesture, handler){
      var gestures = gesture.split(' ');
      for(var t=0; t<gestures.length; t++) {
        this.element.removeEventListener(gestures[t], handler, false);
      }
      return this;
    },


    /**
     * trigger gesture event
     * @param   {String}      gesture
     * @param   {Object}      eventData
     * @returns {ionic.Gestures.Instance}
     */
    trigger: function triggerEvent(gesture, eventData){
      // create DOM event
      var event = ionic.Gestures.DOCUMENT.createEvent('Event');
      event.initEvent(gesture, true, true);
      event.gesture = eventData;

      // trigger on the target if it is in the instance element,
      // this is for event delegation tricks
      var element = this.element;
      if(ionic.Gestures.utils.hasParent(eventData.target, element)) {
        element = eventData.target;
      }

      element.dispatchEvent(event);
      return this;
    },


    /**
     * enable of disable hammer.js detection
     * @param   {Boolean}   state
     * @returns {ionic.Gestures.Instance}
     */
    enable: function enable(state) {
      this.enabled = state;
      return this;
    }
  };

  /**
   * this holds the last move event,
   * used to fix empty touchend issue
   * see the onTouch event for an explanation
   * @type {Object}
   */
  var last_move_event = null;


  /**
   * when the mouse is hold down, this is true
   * @type {Boolean}
   */
  var enable_detect = false;


  /**
   * when touch events have been fired, this is true
   * @type {Boolean}
   */
  var touch_triggered = false;


  ionic.Gestures.event = {
    /**
     * simple addEventListener
     * @param   {HTMLElement}   element
     * @param   {String}        type
     * @param   {Function}      handler
     */
    bindDom: function(element, type, handler) {
      var types = type.split(' ');
      for(var t=0; t<types.length; t++) {
        element.addEventListener(types[t], handler, false);
      }
    },


    /**
     * touch events with mouse fallback
     * @param   {HTMLElement}   element
     * @param   {String}        eventType        like ionic.Gestures.EVENT_MOVE
     * @param   {Function}      handler
     */
    onTouch: function onTouch(element, eventType, handler) {
      var self = this;

      this.bindDom(element, ionic.Gestures.EVENT_TYPES[eventType], function bindDomOnTouch(ev) {
        var sourceEventType = ev.type.toLowerCase();

        // onmouseup, but when touchend has been fired we do nothing.
        // this is for touchdevices which also fire a mouseup on touchend
        if(sourceEventType.match(/mouse/) && touch_triggered) {
          return;
        }

        // mousebutton must be down or a touch event
        else if( sourceEventType.match(/touch/) ||   // touch events are always on screen
          sourceEventType.match(/pointerdown/) || // pointerevents touch
          (sourceEventType.match(/mouse/) && ev.which === 1)   // mouse is pressed
          ){
            enable_detect = true;
          }

        // mouse isn't pressed
        else if(sourceEventType.match(/mouse/) && ev.which !== 1) {
          enable_detect = false;
        }


        // we are in a touch event, set the touch triggered bool to true,
        // this for the conflicts that may occur on ios and android
        if(sourceEventType.match(/touch|pointer/)) {
          touch_triggered = true;
        }

        // count the total touches on the screen
        var count_touches = 0;

        // when touch has been triggered in this detection session
        // and we are now handling a mouse event, we stop that to prevent conflicts
        if(enable_detect) {
          // update pointerevent
          if(ionic.Gestures.HAS_POINTEREVENTS && eventType != ionic.Gestures.EVENT_END) {
            count_touches = ionic.Gestures.PointerEvent.updatePointer(eventType, ev);
          }
          // touch
          else if(sourceEventType.match(/touch/)) {
            count_touches = ev.touches.length;
          }
          // mouse
          else if(!touch_triggered) {
            count_touches = sourceEventType.match(/up/) ? 0 : 1;
          }

          // if we are in a end event, but when we remove one touch and
          // we still have enough, set eventType to move
          if(count_touches > 0 && eventType == ionic.Gestures.EVENT_END) {
            eventType = ionic.Gestures.EVENT_MOVE;
          }
          // no touches, force the end event
          else if(!count_touches) {
            eventType = ionic.Gestures.EVENT_END;
          }

          // store the last move event
          if(count_touches || last_move_event === null) {
            last_move_event = ev;
          }

          // trigger the handler
          handler.call(ionic.Gestures.detection, self.collectEventData(element, eventType, self.getTouchList(last_move_event, eventType), ev));

          // remove pointerevent from list
          if(ionic.Gestures.HAS_POINTEREVENTS && eventType == ionic.Gestures.EVENT_END) {
            count_touches = ionic.Gestures.PointerEvent.updatePointer(eventType, ev);
          }
        }

        //debug(sourceEventType +" "+ eventType);

        // on the end we reset everything
        if(!count_touches) {
          last_move_event = null;
          enable_detect = false;
          touch_triggered = false;
          ionic.Gestures.PointerEvent.reset();
        }
      });
    },


    /**
     * we have different events for each device/browser
     * determine what we need and set them in the ionic.Gestures.EVENT_TYPES constant
     */
    determineEventTypes: function determineEventTypes() {
      // determine the eventtype we want to set
      var types;

      // pointerEvents magic
      if(ionic.Gestures.HAS_POINTEREVENTS) {
        types = ionic.Gestures.PointerEvent.getEvents();
      }
      // on Android, iOS, blackberry, windows mobile we dont want any mouseevents
      else if(ionic.Gestures.NO_MOUSEEVENTS) {
        types = [
          'touchstart',
          'touchmove',
          'touchend touchcancel'];
      }
      // for non pointer events browsers and mixed browsers,
      // like chrome on windows8 touch laptop
      else {
        types = [
          'touchstart mousedown',
          'touchmove mousemove',
          'touchend touchcancel mouseup'];
      }

      ionic.Gestures.EVENT_TYPES[ionic.Gestures.EVENT_START]  = types[0];
      ionic.Gestures.EVENT_TYPES[ionic.Gestures.EVENT_MOVE]   = types[1];
      ionic.Gestures.EVENT_TYPES[ionic.Gestures.EVENT_END]    = types[2];
    },


    /**
     * create touchlist depending on the event
     * @param   {Object}    ev
     * @param   {String}    eventType   used by the fakemultitouch plugin
     */
    getTouchList: function getTouchList(ev/*, eventType*/) {
      // get the fake pointerEvent touchlist
      if(ionic.Gestures.HAS_POINTEREVENTS) {
        return ionic.Gestures.PointerEvent.getTouchList();
      }
      // get the touchlist
      else if(ev.touches) {
        return ev.touches;
      }
      // make fake touchlist from mouse position
      else {
        ev.indentifier = 1;
        return [ev];
      }
    },


    /**
     * collect event data for ionic.Gestures js
     * @param   {HTMLElement}   element
     * @param   {String}        eventType        like ionic.Gestures.EVENT_MOVE
     * @param   {Object}        eventData
     */
    collectEventData: function collectEventData(element, eventType, touches, ev) {

      // find out pointerType
      var pointerType = ionic.Gestures.POINTER_TOUCH;
      if(ev.type.match(/mouse/) || ionic.Gestures.PointerEvent.matchType(ionic.Gestures.POINTER_MOUSE, ev)) {
        pointerType = ionic.Gestures.POINTER_MOUSE;
      }

      return {
        center      : ionic.Gestures.utils.getCenter(touches),
                    timeStamp   : new Date().getTime(),
                    target      : ev.target,
                    touches     : touches,
                    eventType   : eventType,
                    pointerType : pointerType,
                    srcEvent    : ev,

                    /**
                     * prevent the browser default actions
                     * mostly used to disable scrolling of the browser
                     */
                    preventDefault: function() {
                      if(this.srcEvent.preventManipulation) {
                        this.srcEvent.preventManipulation();
                      }

                      if(this.srcEvent.preventDefault) {
                        this.srcEvent.preventDefault();
                      }
                    },

                    /**
                     * stop bubbling the event up to its parents
                     */
                    stopPropagation: function() {
                      this.srcEvent.stopPropagation();
                    },

                    /**
                     * immediately stop gesture detection
                     * might be useful after a swipe was detected
                     * @return {*}
                     */
                    stopDetect: function() {
                      return ionic.Gestures.detection.stopDetect();
                    }
      };
    }
  };

  ionic.Gestures.PointerEvent = {
    /**
     * holds all pointers
     * @type {Object}
     */
    pointers: {},

    /**
     * get a list of pointers
     * @returns {Array}     touchlist
     */
    getTouchList: function() {
      var self = this;
      var touchlist = [];

      // we can use forEach since pointerEvents only is in IE10
      Object.keys(self.pointers).sort().forEach(function(id) {
        touchlist.push(self.pointers[id]);
      });
      return touchlist;
    },

    /**
     * update the position of a pointer
     * @param   {String}   type             ionic.Gestures.EVENT_END
     * @param   {Object}   pointerEvent
     */
    updatePointer: function(type, pointerEvent) {
      if(type == ionic.Gestures.EVENT_END) {
        this.pointers = {};
      }
      else {
        pointerEvent.identifier = pointerEvent.pointerId;
        this.pointers[pointerEvent.pointerId] = pointerEvent;
      }

      return Object.keys(this.pointers).length;
    },

    /**
     * check if ev matches pointertype
     * @param   {String}        pointerType     ionic.Gestures.POINTER_MOUSE
     * @param   {PointerEvent}  ev
     */
    matchType: function(pointerType, ev) {
      if(!ev.pointerType) {
        return false;
      }

      var types = {};
      types[ionic.Gestures.POINTER_MOUSE] = (ev.pointerType == ev.MSPOINTER_TYPE_MOUSE || ev.pointerType == ionic.Gestures.POINTER_MOUSE);
      types[ionic.Gestures.POINTER_TOUCH] = (ev.pointerType == ev.MSPOINTER_TYPE_TOUCH || ev.pointerType == ionic.Gestures.POINTER_TOUCH);
      types[ionic.Gestures.POINTER_PEN] = (ev.pointerType == ev.MSPOINTER_TYPE_PEN || ev.pointerType == ionic.Gestures.POINTER_PEN);
      return types[pointerType];
    },


    /**
     * get events
     */
    getEvents: function() {
      return [
        'pointerdown MSPointerDown',
      'pointermove MSPointerMove',
      'pointerup pointercancel MSPointerUp MSPointerCancel'
        ];
    },

    /**
     * reset the list
     */
    reset: function() {
      this.pointers = {};
    }
  };


  ionic.Gestures.utils = {
    /**
     * extend method,
     * also used for cloning when dest is an empty object
     * @param   {Object}    dest
     * @param   {Object}    src
     * @parm	{Boolean}	merge		do a merge
     * @returns {Object}    dest
     */
    extend: function extend(dest, src, merge) {
      for (var key in src) {
        if(dest[key] !== undefined && merge) {
          continue;
        }
        dest[key] = src[key];
      }
      return dest;
    },


    /**
     * find if a node is in the given parent
     * used for event delegation tricks
     * @param   {HTMLElement}   node
     * @param   {HTMLElement}   parent
     * @returns {boolean}       has_parent
     */
    hasParent: function(node, parent) {
      while(node){
        if(node == parent) {
          return true;
        }
        node = node.parentNode;
      }
      return false;
    },


    /**
     * get the center of all the touches
     * @param   {Array}     touches
     * @returns {Object}    center
     */
    getCenter: function getCenter(touches) {
      var valuesX = [], valuesY = [];

      for(var t= 0,len=touches.length; t<len; t++) {
        valuesX.push(touches[t].pageX);
        valuesY.push(touches[t].pageY);
      }

      return {
        pageX: ((Math.min.apply(Math, valuesX) + Math.max.apply(Math, valuesX)) / 2),
          pageY: ((Math.min.apply(Math, valuesY) + Math.max.apply(Math, valuesY)) / 2)
      };
    },


    /**
     * calculate the velocity between two points
     * @param   {Number}    delta_time
     * @param   {Number}    delta_x
     * @param   {Number}    delta_y
     * @returns {Object}    velocity
     */
    getVelocity: function getVelocity(delta_time, delta_x, delta_y) {
      return {
        x: Math.abs(delta_x / delta_time) || 0,
        y: Math.abs(delta_y / delta_time) || 0
      };
    },


    /**
     * calculate the angle between two coordinates
     * @param   {Touch}     touch1
     * @param   {Touch}     touch2
     * @returns {Number}    angle
     */
    getAngle: function getAngle(touch1, touch2) {
      var y = touch2.pageY - touch1.pageY,
      x = touch2.pageX - touch1.pageX;
      return Math.atan2(y, x) * 180 / Math.PI;
    },


    /**
     * angle to direction define
     * @param   {Touch}     touch1
     * @param   {Touch}     touch2
     * @returns {String}    direction constant, like ionic.Gestures.DIRECTION_LEFT
     */
    getDirection: function getDirection(touch1, touch2) {
      var x = Math.abs(touch1.pageX - touch2.pageX),
      y = Math.abs(touch1.pageY - touch2.pageY);

      if(x >= y) {
        return touch1.pageX - touch2.pageX > 0 ? ionic.Gestures.DIRECTION_LEFT : ionic.Gestures.DIRECTION_RIGHT;
      }
      else {
        return touch1.pageY - touch2.pageY > 0 ? ionic.Gestures.DIRECTION_UP : ionic.Gestures.DIRECTION_DOWN;
      }
    },


    /**
     * calculate the distance between two touches
     * @param   {Touch}     touch1
     * @param   {Touch}     touch2
     * @returns {Number}    distance
     */
    getDistance: function getDistance(touch1, touch2) {
      var x = touch2.pageX - touch1.pageX,
      y = touch2.pageY - touch1.pageY;
      return Math.sqrt((x*x) + (y*y));
    },


    /**
     * calculate the scale factor between two touchLists (fingers)
     * no scale is 1, and goes down to 0 when pinched together, and bigger when pinched out
     * @param   {Array}     start
     * @param   {Array}     end
     * @returns {Number}    scale
     */
    getScale: function getScale(start, end) {
      // need two fingers...
      if(start.length >= 2 && end.length >= 2) {
        return this.getDistance(end[0], end[1]) /
          this.getDistance(start[0], start[1]);
      }
      return 1;
    },


    /**
     * calculate the rotation degrees between two touchLists (fingers)
     * @param   {Array}     start
     * @param   {Array}     end
     * @returns {Number}    rotation
     */
    getRotation: function getRotation(start, end) {
      // need two fingers
      if(start.length >= 2 && end.length >= 2) {
        return this.getAngle(end[1], end[0]) -
          this.getAngle(start[1], start[0]);
      }
      return 0;
    },


    /**
     * boolean if the direction is vertical
     * @param    {String}    direction
     * @returns  {Boolean}   is_vertical
     */
    isVertical: function isVertical(direction) {
      return (direction == ionic.Gestures.DIRECTION_UP || direction == ionic.Gestures.DIRECTION_DOWN);
    },


    /**
     * stop browser default behavior with css props
     * @param   {HtmlElement}   element
     * @param   {Object}        css_props
     */
    stopDefaultBrowserBehavior: function stopDefaultBrowserBehavior(element, css_props) {
      var prop,
      vendors = ['webkit','khtml','moz','Moz','ms','o',''];

      if(!css_props || !element.style) {
        return;
      }

      // with css properties for modern browsers
      for(var i = 0; i < vendors.length; i++) {
        for(var p in css_props) {
          if(css_props.hasOwnProperty(p)) {
            prop = p;

            // vender prefix at the property
            if(vendors[i]) {
              prop = vendors[i] + prop.substring(0, 1).toUpperCase() + prop.substring(1);
            }

            // set the style
            element.style[prop] = css_props[p];
          }
        }
      }

      // also the disable onselectstart
      if(css_props.userSelect == 'none') {
        element.onselectstart = function() {
          return false;
        };
      }
    }
  };


  ionic.Gestures.detection = {
    // contains all registred ionic.Gestures.gestures in the correct order
    gestures: [],

    // data of the current ionic.Gestures.gesture detection session
    current: null,

    // the previous ionic.Gestures.gesture session data
    // is a full clone of the previous gesture.current object
    previous: null,

    // when this becomes true, no gestures are fired
    stopped: false,


    /**
     * start ionic.Gestures.gesture detection
     * @param   {ionic.Gestures.Instance}   inst
     * @param   {Object}            eventData
     */
    startDetect: function startDetect(inst, eventData) {
      // already busy with a ionic.Gestures.gesture detection on an element
      if(this.current) {
        return;
      }

      this.stopped = false;

      this.current = {
        inst        : inst, // reference to ionic.GesturesInstance we're working for
        startEvent  : ionic.Gestures.utils.extend({}, eventData), // start eventData for distances, timing etc
        lastEvent   : false, // last eventData
        name        : '' // current gesture we're in/detected, can be 'tap', 'hold' etc
      };

      this.detect(eventData);
    },


    /**
     * ionic.Gestures.gesture detection
     * @param   {Object}    eventData
     */
    detect: function detect(eventData) {
      if(!this.current || this.stopped) {
        return;
      }

      // extend event data with calculations about scale, distance etc
      eventData = this.extendEventData(eventData);

      // instance options
      var inst_options = this.current.inst.options;

      // call ionic.Gestures.gesture handlers
      for(var g=0,len=this.gestures.length; g<len; g++) {
        var gesture = this.gestures[g];

        // only when the instance options have enabled this gesture
        if(!this.stopped && inst_options[gesture.name] !== false) {
          // if a handler returns false, we stop with the detection
          if(gesture.handler.call(gesture, eventData, this.current.inst) === false) {
            this.stopDetect();
            break;
          }
        }
      }

      // store as previous event event
      if(this.current) {
        this.current.lastEvent = eventData;
      }

      // endevent, but not the last touch, so dont stop
      if(eventData.eventType == ionic.Gestures.EVENT_END && !eventData.touches.length-1) {
        this.stopDetect();
      }

      return eventData;
    },


    /**
     * clear the ionic.Gestures.gesture vars
     * this is called on endDetect, but can also be used when a final ionic.Gestures.gesture has been detected
     * to stop other ionic.Gestures.gestures from being fired
     */
    stopDetect: function stopDetect() {
      // clone current data to the store as the previous gesture
      // used for the double tap gesture, since this is an other gesture detect session
      this.previous = ionic.Gestures.utils.extend({}, this.current);

      // reset the current
      this.current = null;

      // stopped!
      this.stopped = true;
    },


    /**
     * extend eventData for ionic.Gestures.gestures
     * @param   {Object}   ev
     * @returns {Object}   ev
     */
    extendEventData: function extendEventData(ev) {
      var startEv = this.current.startEvent;

      // if the touches change, set the new touches over the startEvent touches
      // this because touchevents don't have all the touches on touchstart, or the
      // user must place his fingers at the EXACT same time on the screen, which is not realistic
      // but, sometimes it happens that both fingers are touching at the EXACT same time
      if(startEv && (ev.touches.length != startEv.touches.length || ev.touches === startEv.touches)) {
        // extend 1 level deep to get the touchlist with the touch objects
        startEv.touches = [];
        for(var i=0,len=ev.touches.length; i<len; i++) {
          startEv.touches.push(ionic.Gestures.utils.extend({}, ev.touches[i]));
        }
      }

      var delta_time = ev.timeStamp - startEv.timeStamp,
          delta_x = ev.center.pageX - startEv.center.pageX,
          delta_y = ev.center.pageY - startEv.center.pageY,
          velocity = ionic.Gestures.utils.getVelocity(delta_time, delta_x, delta_y);

      ionic.Gestures.utils.extend(ev, {
        deltaTime   : delta_time,

        deltaX      : delta_x,
        deltaY      : delta_y,

        velocityX   : velocity.x,
        velocityY   : velocity.y,

        distance    : ionic.Gestures.utils.getDistance(startEv.center, ev.center),
        angle       : ionic.Gestures.utils.getAngle(startEv.center, ev.center),
        direction   : ionic.Gestures.utils.getDirection(startEv.center, ev.center),

        scale       : ionic.Gestures.utils.getScale(startEv.touches, ev.touches),
        rotation    : ionic.Gestures.utils.getRotation(startEv.touches, ev.touches),

        startEvent  : startEv
      });

      return ev;
    },


    /**
     * register new gesture
     * @param   {Object}    gesture object, see gestures.js for documentation
     * @returns {Array}     gestures
     */
    register: function register(gesture) {
      // add an enable gesture options if there is no given
      var options = gesture.defaults || {};
      if(options[gesture.name] === undefined) {
        options[gesture.name] = true;
      }

      // extend ionic.Gestures default options with the ionic.Gestures.gesture options
      ionic.Gestures.utils.extend(ionic.Gestures.defaults, options, true);

      // set its index
      gesture.index = gesture.index || 1000;

      // add ionic.Gestures.gesture to the list
      this.gestures.push(gesture);

      // sort the list by index
      this.gestures.sort(function(a, b) {
        if (a.index < b.index) {
          return -1;
        }
        if (a.index > b.index) {
          return 1;
        }
        return 0;
      });

      return this.gestures;
    }
  };


  ionic.Gestures.gestures = ionic.Gestures.gestures || {};

  /**
   * Custom gestures
   * ==============================
   *
   * Gesture object
   * --------------------
   * The object structure of a gesture:
   *
   * { name: 'mygesture',
   *   index: 1337,
   *   defaults: {
   *     mygesture_option: true
   *   }
   *   handler: function(type, ev, inst) {
   *     // trigger gesture event
   *     inst.trigger(this.name, ev);
   *   }
   * }

   * @param   {String}    name
   * this should be the name of the gesture, lowercase
   * it is also being used to disable/enable the gesture per instance config.
   *
   * @param   {Number}    [index=1000]
   * the index of the gesture, where it is going to be in the stack of gestures detection
   * like when you build an gesture that depends on the drag gesture, it is a good
   * idea to place it after the index of the drag gesture.
   *
   * @param   {Object}    [defaults={}]
   * the default settings of the gesture. these are added to the instance settings,
   * and can be overruled per instance. you can also add the name of the gesture,
   * but this is also added by default (and set to true).
   *
   * @param   {Function}  handler
   * this handles the gesture detection of your custom gesture and receives the
   * following arguments:
   *
   *      @param  {Object}    eventData
   *      event data containing the following properties:
   *          timeStamp   {Number}        time the event occurred
   *          target      {HTMLElement}   target element
   *          touches     {Array}         touches (fingers, pointers, mouse) on the screen
   *          pointerType {String}        kind of pointer that was used. matches ionic.Gestures.POINTER_MOUSE|TOUCH
   *          center      {Object}        center position of the touches. contains pageX and pageY
   *          deltaTime   {Number}        the total time of the touches in the screen
   *          deltaX      {Number}        the delta on x axis we haved moved
   *          deltaY      {Number}        the delta on y axis we haved moved
   *          velocityX   {Number}        the velocity on the x
   *          velocityY   {Number}        the velocity on y
   *          angle       {Number}        the angle we are moving
   *          direction   {String}        the direction we are moving. matches ionic.Gestures.DIRECTION_UP|DOWN|LEFT|RIGHT
   *          distance    {Number}        the distance we haved moved
   *          scale       {Number}        scaling of the touches, needs 2 touches
   *          rotation    {Number}        rotation of the touches, needs 2 touches *
   *          eventType   {String}        matches ionic.Gestures.EVENT_START|MOVE|END
   *          srcEvent    {Object}        the source event, like TouchStart or MouseDown *
   *          startEvent  {Object}        contains the same properties as above,
   *                                      but from the first touch. this is used to calculate
   *                                      distances, deltaTime, scaling etc
   *
   *      @param  {ionic.Gestures.Instance}    inst
   *      the instance we are doing the detection for. you can get the options from
   *      the inst.options object and trigger the gesture event by calling inst.trigger
   *
   *
   * Handle gestures
   * --------------------
   * inside the handler you can get/set ionic.Gestures.detectionic.current. This is the current
   * detection sessionic. It has the following properties
   *      @param  {String}    name
   *      contains the name of the gesture we have detected. it has not a real function,
  *      only to check in other gestures if something is detected.
    *      like in the drag gesture we set it to 'drag' and in the swipe gesture we can
    *      check if the current gesture is 'drag' by accessing ionic.Gestures.detectionic.current.name
    *
    *      @readonly
    *      @param  {ionic.Gestures.Instance}    inst
    *      the instance we do the detection for
    *
    *      @readonly
    *      @param  {Object}    startEvent
    *      contains the properties of the first gesture detection in this sessionic.
    *      Used for calculations about timing, distance, etc.
    *
    *      @readonly
    *      @param  {Object}    lastEvent
    *      contains all the properties of the last gesture detect in this sessionic.
    *
    * after the gesture detection session has been completed (user has released the screen)
    * the ionic.Gestures.detectionic.current object is copied into ionic.Gestures.detectionic.previous,
    * this is usefull for gestures like doubletap, where you need to know if the
      * previous gesture was a tap
      *
      * options that have been set by the instance can be received by calling inst.options
      *
      * You can trigger a gesture event by calling inst.trigger("mygesture", event).
      * The first param is the name of your gesture, the second the event argument
      *
      *
      * Register gestures
      * --------------------
      * When an gesture is added to the ionic.Gestures.gestures object, it is auto registered
      * at the setup of the first ionic.Gestures instance. You can also call ionic.Gestures.detectionic.register
      * manually and pass your gesture object as a param
      *
      */

      /**
       * Hold
       * Touch stays at the same place for x time
       * @events  hold
       */
      ionic.Gestures.gestures.Hold = {
        name: 'hold',
        index: 10,
        defaults: {
          hold_timeout	: 500,
          hold_threshold	: 1
        },
        timer: null,
        handler: function holdGesture(ev, inst) {
          switch(ev.eventType) {
            case ionic.Gestures.EVENT_START:
              // clear any running timers
              clearTimeout(this.timer);

              // set the gesture so we can check in the timeout if it still is
              ionic.Gestures.detection.current.name = this.name;

              // set timer and if after the timeout it still is hold,
              // we trigger the hold event
              this.timer = setTimeout(function() {
                if(ionic.Gestures.detection.current.name == 'hold') {
                  inst.trigger('hold', ev);
                }
              }, inst.options.hold_timeout);
              break;

              // when you move or end we clear the timer
            case ionic.Gestures.EVENT_MOVE:
              if(ev.distance > inst.options.hold_threshold) {
                clearTimeout(this.timer);
              }
              break;

            case ionic.Gestures.EVENT_END:
              clearTimeout(this.timer);
              break;
          }
        }
      };


  /**
   * Tap/DoubleTap
   * Quick touch at a place or double at the same place
   * @events  tap, doubletap
   */
  ionic.Gestures.gestures.Tap = {
    name: 'tap',
    index: 100,
    defaults: {
      tap_max_touchtime	: 250,
      tap_max_distance	: 10,
      tap_always			: true,
      doubletap_distance	: 20,
      doubletap_interval	: 300
    },
    handler: function tapGesture(ev, inst) {
      if(ev.eventType == ionic.Gestures.EVENT_END) {
        // previous gesture, for the double tap since these are two different gesture detections
        var prev = ionic.Gestures.detection.previous,
        did_doubletap = false;

        // when the touchtime is higher then the max touch time
        // or when the moving distance is too much
        if(ev.deltaTime > inst.options.tap_max_touchtime ||
            ev.distance > inst.options.tap_max_distance) {
              return;
            }

        // check if double tap
        if(prev && prev.name == 'tap' &&
            (ev.timeStamp - prev.lastEvent.timeStamp) < inst.options.doubletap_interval &&
            ev.distance < inst.options.doubletap_distance) {
              inst.trigger('doubletap', ev);
              did_doubletap = true;
            }

        // do a single tap
        if(!did_doubletap || inst.options.tap_always) {
          ionic.Gestures.detection.current.name = 'tap';
          inst.trigger(ionic.Gestures.detection.current.name, ev);
        }
      }
    }
  };


  /**
   * Swipe
   * triggers swipe events when the end velocity is above the threshold
   * @events  swipe, swipeleft, swiperight, swipeup, swipedown
   */
  ionic.Gestures.gestures.Swipe = {
    name: 'swipe',
    index: 40,
    defaults: {
      // set 0 for unlimited, but this can conflict with transform
      swipe_max_touches  : 1,
      swipe_velocity     : 0.7
    },
    handler: function swipeGesture(ev, inst) {
      if(ev.eventType == ionic.Gestures.EVENT_END) {
        // max touches
        if(inst.options.swipe_max_touches > 0 &&
            ev.touches.length > inst.options.swipe_max_touches) {
              return;
            }

        // when the distance we moved is too small we skip this gesture
        // or we can be already in dragging
        if(ev.velocityX > inst.options.swipe_velocity ||
            ev.velocityY > inst.options.swipe_velocity) {
              // trigger swipe events
              inst.trigger(this.name, ev);
              inst.trigger(this.name + ev.direction, ev);
            }
      }
    }
  };


  /**
   * Drag
   * Move with x fingers (default 1) around on the page. Blocking the scrolling when
   * moving left and right is a good practice. When all the drag events are blocking
   * you disable scrolling on that area.
   * @events  drag, drapleft, dragright, dragup, dragdown
   */
  ionic.Gestures.gestures.Drag = {
    name: 'drag',
    index: 50,
    defaults: {
      drag_min_distance : 10,
      // Set correct_for_drag_min_distance to true to make the starting point of the drag
      // be calculated from where the drag was triggered, not from where the touch started.
      // Useful to avoid a jerk-starting drag, which can make fine-adjustments
      // through dragging difficult, and be visually unappealing.
      correct_for_drag_min_distance : true,
      // set 0 for unlimited, but this can conflict with transform
      drag_max_touches  : 1,
      // prevent default browser behavior when dragging occurs
      // be careful with it, it makes the element a blocking element
      // when you are using the drag gesture, it is a good practice to set this true
      drag_block_horizontal   : true,
      drag_block_vertical     : true,
      // drag_lock_to_axis keeps the drag gesture on the axis that it started on,
      // It disallows vertical directions if the initial direction was horizontal, and vice versa.
      drag_lock_to_axis       : false,
      // drag lock only kicks in when distance > drag_lock_min_distance
      // This way, locking occurs only when the distance has become large enough to reliably determine the direction
      drag_lock_min_distance : 25
    },
    triggered: false,
    handler: function dragGesture(ev, inst) {
      // current gesture isnt drag, but dragged is true
      // this means an other gesture is busy. now call dragend
      if(ionic.Gestures.detection.current.name != this.name && this.triggered) {
        inst.trigger(this.name +'end', ev);
        this.triggered = false;
        return;
      }

      // max touches
      if(inst.options.drag_max_touches > 0 &&
          ev.touches.length > inst.options.drag_max_touches) {
            return;
          }

      switch(ev.eventType) {
        case ionic.Gestures.EVENT_START:
          this.triggered = false;
          break;

        case ionic.Gestures.EVENT_MOVE:
          // when the distance we moved is too small we skip this gesture
          // or we can be already in dragging
          if(ev.distance < inst.options.drag_min_distance &&
              ionic.Gestures.detection.current.name != this.name) {
                return;
              }

          // we are dragging!
          if(ionic.Gestures.detection.current.name != this.name) {
            ionic.Gestures.detection.current.name = this.name;
            if (inst.options.correct_for_drag_min_distance) {
              // When a drag is triggered, set the event center to drag_min_distance pixels from the original event center.
              // Without this correction, the dragged distance would jumpstart at drag_min_distance pixels instead of at 0.
              // It might be useful to save the original start point somewhere
              var factor = Math.abs(inst.options.drag_min_distance/ev.distance);
              ionic.Gestures.detection.current.startEvent.center.pageX += ev.deltaX * factor;
              ionic.Gestures.detection.current.startEvent.center.pageY += ev.deltaY * factor;

              // recalculate event data using new start point
              ev = ionic.Gestures.detection.extendEventData(ev);
            }
          }

          // lock drag to axis?
          if(ionic.Gestures.detection.current.lastEvent.drag_locked_to_axis || (inst.options.drag_lock_to_axis && inst.options.drag_lock_min_distance<=ev.distance)) {
            ev.drag_locked_to_axis = true;
          }
          var last_direction = ionic.Gestures.detection.current.lastEvent.direction;
          if(ev.drag_locked_to_axis && last_direction !== ev.direction) {
            // keep direction on the axis that the drag gesture started on
            if(ionic.Gestures.utils.isVertical(last_direction)) {
              ev.direction = (ev.deltaY < 0) ? ionic.Gestures.DIRECTION_UP : ionic.Gestures.DIRECTION_DOWN;
            }
            else {
              ev.direction = (ev.deltaX < 0) ? ionic.Gestures.DIRECTION_LEFT : ionic.Gestures.DIRECTION_RIGHT;
            }
          }

          // first time, trigger dragstart event
          if(!this.triggered) {
            inst.trigger(this.name +'start', ev);
            this.triggered = true;
          }

          // trigger normal event
          inst.trigger(this.name, ev);

          // direction event, like dragdown
          inst.trigger(this.name + ev.direction, ev);

          // block the browser events
          if( (inst.options.drag_block_vertical && ionic.Gestures.utils.isVertical(ev.direction)) ||
              (inst.options.drag_block_horizontal && !ionic.Gestures.utils.isVertical(ev.direction))) {
                ev.preventDefault();
              }
          break;

        case ionic.Gestures.EVENT_END:
          // trigger dragend
          if(this.triggered) {
            inst.trigger(this.name +'end', ev);
          }

          this.triggered = false;
          break;
      }
    }
  };


  /**
   * Transform
   * User want to scale or rotate with 2 fingers
   * @events  transform, pinch, pinchin, pinchout, rotate
   */
  ionic.Gestures.gestures.Transform = {
    name: 'transform',
    index: 45,
    defaults: {
      // factor, no scale is 1, zoomin is to 0 and zoomout until higher then 1
      transform_min_scale     : 0.01,
      // rotation in degrees
      transform_min_rotation  : 1,
      // prevent default browser behavior when two touches are on the screen
      // but it makes the element a blocking element
      // when you are using the transform gesture, it is a good practice to set this true
      transform_always_block  : false
    },
    triggered: false,
    handler: function transformGesture(ev, inst) {
      // current gesture isnt drag, but dragged is true
      // this means an other gesture is busy. now call dragend
      if(ionic.Gestures.detection.current.name != this.name && this.triggered) {
        inst.trigger(this.name +'end', ev);
        this.triggered = false;
        return;
      }

      // atleast multitouch
      if(ev.touches.length < 2) {
        return;
      }

      // prevent default when two fingers are on the screen
      if(inst.options.transform_always_block) {
        ev.preventDefault();
      }

      switch(ev.eventType) {
        case ionic.Gestures.EVENT_START:
          this.triggered = false;
          break;

        case ionic.Gestures.EVENT_MOVE:
          var scale_threshold = Math.abs(1-ev.scale);
          var rotation_threshold = Math.abs(ev.rotation);

          // when the distance we moved is too small we skip this gesture
          // or we can be already in dragging
          if(scale_threshold < inst.options.transform_min_scale &&
              rotation_threshold < inst.options.transform_min_rotation) {
                return;
              }

          // we are transforming!
          ionic.Gestures.detection.current.name = this.name;

          // first time, trigger dragstart event
          if(!this.triggered) {
            inst.trigger(this.name +'start', ev);
            this.triggered = true;
          }

          inst.trigger(this.name, ev); // basic transform event

          // trigger rotate event
          if(rotation_threshold > inst.options.transform_min_rotation) {
            inst.trigger('rotate', ev);
          }

          // trigger pinch event
          if(scale_threshold > inst.options.transform_min_scale) {
            inst.trigger('pinch', ev);
            inst.trigger('pinch'+ ((ev.scale < 1) ? 'in' : 'out'), ev);
          }
          break;

        case ionic.Gestures.EVENT_END:
          // trigger dragend
          if(this.triggered) {
            inst.trigger(this.name +'end', ev);
          }

          this.triggered = false;
          break;
      }
    }
  };


  /**
   * Touch
   * Called as first, tells the user has touched the screen
   * @events  touch
   */
  ionic.Gestures.gestures.Touch = {
    name: 'touch',
    index: -Infinity,
    defaults: {
      // call preventDefault at touchstart, and makes the element blocking by
      // disabling the scrolling of the page, but it improves gestures like
      // transforming and dragging.
      // be careful with using this, it can be very annoying for users to be stuck
      // on the page
      prevent_default: false,

      // disable mouse events, so only touch (or pen!) input triggers events
      prevent_mouseevents: false
    },
    handler: function touchGesture(ev, inst) {
      if(inst.options.prevent_mouseevents && ev.pointerType == ionic.Gestures.POINTER_MOUSE) {
        ev.stopDetect();
        return;
      }

      if(inst.options.prevent_default) {
        ev.preventDefault();
      }

      if(ev.eventType ==  ionic.Gestures.EVENT_START) {
        inst.trigger(this.name, ev);
      }
    }
  };


  /**
   * Release
   * Called as last, tells the user has released the screen
   * @events  release
   */
  ionic.Gestures.gestures.Release = {
    name: 'release',
    index: Infinity,
    handler: function releaseGesture(ev, inst) {
      if(ev.eventType ==  ionic.Gestures.EVENT_END) {
        inst.trigger(this.name, ev);
      }
    }
  };
})(window.ionic);
;
(function(ionic) {

  ionic.Platform = {
    detect: function() {
      var platforms = [];

      this._checkPlatforms(platforms);

      for(var i = 0; i < platforms.length; i++) {
        document.body.classList.add('platform-' + platforms[i]);
      }

    },
    _checkPlatforms: function(platforms) {
      if(this.isCordova()) {
        platforms.push('cordova');
      }
      if(this.isIOS7()) {
        platforms.push('ios7');
      }
    },

    // Check if we are running in Cordova, which will have
    // window.device available.
    isCordova: function() {
      return (window.cordova || window.PhoneGap || window.phonegap);
      //&& /^file:\/{3}[^\/]/i.test(window.location.href) 
      //&& /ios|iphone|ipod|ipad|android/i.test(navigator.userAgent);
    },
    isIOS7: function() {
      if(!window.device) {
        return false;
      }
      return parseFloat(window.device.version) >= 7.0;
    }
  };

  ionic.Platform.detect();
})(window.ionic);
;
(function(window, document, ionic) {

  // polyfill use to simulate native "tap"
  function inputTapPolyfill(ele, e) {
    if(ele.type === "radio" || ele.type === "checkbox") {
      ele.checked = !ele.checked;
    } else if(ele.type === "submit" || ele.type === "button") {
      ele.click();
    } else {
      ele.focus();
    }
    e.stopPropagation();
    e.preventDefault();
    return false;
  }

  function tapPolyfill(e) {
    // if the source event wasn't from a touch event then don't use this polyfill
    if(!e.gesture || e.gesture.pointerType !== "touch" || !e.gesture.srcEvent) return;

    e = e.gesture.srcEvent; // evaluate the actual source event, not the created event by gestures.js

    var ele = e.target;

    while(ele) {
      if( ele.tagName === "INPUT" || ele.tagName === "TEXTAREA" || ele.tagName === "SELECT" ) {
        return inputTapPolyfill(ele, e);
      } else if( ele.tagName === "LABEL" ) {
        if(ele.control) {
          return inputTapPolyfill(ele.control, e);
        }
      } else if( ele.tagName === "A" || ele.tagName === "BUTTON" ) {
        ele.click();
        e.stopPropagation();
        e.preventDefault();
        return false;
      }
      ele = ele.parentElement;
    }

    // they didn't tap one of the above elements
    // if the currently active element is an input, and they tapped outside
    // of the current input, then unset its focus (blur) so the keyboard goes away
    var activeElement = document.activeElement;
    if(activeElement && (activeElement.tagName === "INPUT" || activeElement.tagName === "TEXTAREA" || activeElement.tagName === "SELECT")) {
      activeElement.blur();
      e.stopPropagation();
      e.preventDefault();
      return false;
    }
  }

  // global tap event listener polyfill for HTML elements that were "tapped" by the user
  ionic.on("tap", tapPolyfill, window);

})(this, document, ionic);
;
(function(ionic) {
  
  ionic.Utils = {
     // Borrowed from Backbone.js's extend
     // Helper function to correctly set up the prototype chain, for subclasses.
     // Similar to `goog.inherits`, but uses a hash of prototype properties and
     // class properties to be extended.
    inherit: function(protoProps, staticProps) {
      var parent = this;
      var child;

      // The constructor function for the new subclass is either defined by you
      // (the "constructor" property in your `extend` definition), or defaulted
      // by us to simply call the parent's constructor.
      if (protoProps && protoProps.hasOwnProperty('constructor')) {
        child = protoProps.constructor;
      } else {
        child = function(){ return parent.apply(this, arguments); };
      }

      // Add static properties to the constructor function, if supplied.
      ionic.extend(child, parent, staticProps);

      // Set the prototype chain to inherit from `parent`, without calling
      // `parent`'s constructor function.
      var Surrogate = function(){ this.constructor = child; };
      Surrogate.prototype = parent.prototype;
      child.prototype = new Surrogate;

      // Add prototype properties (instance properties) to the subclass,
      // if supplied.
      if (protoProps) ionic.extend(child.prototype, protoProps);

      // Set a convenience property in case the parent's prototype is needed
      // later.
      child.__super__ = parent.prototype;

      return child;
    },

    // Extend adapted from Underscore.js
    extend: function(obj) {
       var args = Array.prototype.slice.call(arguments, 1);
       for(var i = 0; i < args.length; i++) {
         var source = args[i];
         if (source) {
           for (var prop in source) {
             obj[prop] = source[prop];
           }
         }
       }
       return obj;
    }
  };

  ionic.inherit = ionic.Utils.inherit;
  ionic.extend = ionic.Utils.extend;

})(window.ionic);
;
(function(ionic) {
'use strict';
  ionic.views.View = function() {
    this.initialize.apply(this, arguments);
  };

  ionic.views.View.inherit = ionic.inherit;

  ionic.extend(ionic.views.View.prototype, {
    initialize: function() {}
  });

})(window.ionic);
;
/**
 * ionic.views.Scroll. Portions lovingly adapted from the great iScroll 5, which is
 * also MIT licensed.
 * iScroll v5.0.5 ~ (c) 2008-2013 Matteo Spinelli ~ http://cubiq.org/license
 *
 * Think of ionic.views.Scroll like a Javascript version of UIScrollView or any 
 * scroll container in any UI library. You could just use -webkit-overflow-scrolling: touch,
 * but you lose control over scroll behavior that native developers have with things
 * like UIScrollView, and you don't get events after the finger stops touching the
 * device (after a flick, for example).
 *
 * Some people are afraid of using Javascript powered scrolling, but
 * with today's devices, Javascript is probably the best solution for
 * scrolling in hybrid apps. Someone's code is running somewhere, even on native, right?
 */
(function(ionic) {
'use strict';

  // Some easing functions for animations
  var EASING_FUNCTIONS = {
    quadratic: 'cubic-bezier(0.25, 0.46, 0.45, 0.94)',
		circular: 'cubic-bezier(0.1, 0.57, 0.1, 1)',
    circular2: 'cubic-bezier(0.075, 0.82, 0.165, 1)',

    bounce: 'cubic-bezier(.02,.69,.67,1)',

    // It closes like a high-end toilet seat. Fast, then nice and slow.
    // Thanks to our @xtheglobe for that.
    toiletSeat: 'cubic-bezier(0.05, 0.60, 0.05, 0.60)'
  };

  ionic.views.Scroll = ionic.views.View.inherit({

    initialize: function(opts) {
      var _this = this;

      // Extend the options with our defaults
      opts = ionic.Utils.extend({
        decelerationRate: ionic.views.Scroll.prototype.DECEL_RATE_NORMAL,
        dragThreshold: 10,
        
        // Resistance when scrolling too far up or down
        rubberBandResistance: 3,

        // Scroll event names. These are custom so can be configured
        scrollEventName: 'momentumScrolled',
        scrollEndEventName: 'momentumScrollEnd',

        // How frequently to fire scroll events in the case of 
        // a flick or momentum scroll where the finger is no longer
        // touching the screen. If your event handler is a performance
        // hog, change this millisecond value to cut down on the frequency
        // of events triggered in those instances.
        inertialEventInterval: 50,

        // How quickly to scroll with a mouse wheel. 20 is a good default
        mouseWheelSpeed: 20,

        // Invert the mouse wheel? This makes sense on new Macbooks, but
        // nowhere else.
        invertWheel: false,

        // Enable vertical scrolling
        isVerticalEnabled: true,

        // Enable horizontal scrolling
        isHorizontalEnabled: false,

        // The easing function to use for bouncing up or down on the bounds
        // of the scrolling area
        bounceEasing: EASING_FUNCTIONS.bounce,

        //how long to take when bouncing back in a rubber band
        bounceTime: 600 
      }, opts);

      ionic.extend(this, opts);

      this.el = opts.el;

      this.y = 0;
      this.x = 0;

      // Listen for drag and release events
      ionic.onGesture('drag', function(e) {
        _this._handleDrag(e);
      }, this.el);
      ionic.onGesture('release', function(e) {
        _this._handleEndDrag(e);
      }, this.el);
      ionic.on('mousewheel', function(e) {
        _this._wheel(e);
      }, this.el);
      ionic.on('DOMMouseScroll', function(e) {
        _this._wheel(e);
      }, this.el);
      ionic.on(this.scrollEndEventName, function(e) {
        _this._onScrollEnd(e);
      }, this.el);
      ionic.on('webkitTransitionEnd', function(e) {
        _this._onTransitionEnd(e);
      });
    },

    /**
     * Scroll to the given X and Y point, taking 
     * the given amount of time, with the given
     * easing function defined as a CSS3 timing function.
     *
     * Note: the x and y values will be converted to negative offsets due to
     * the way scrolling works internally.
     *
     * @param {float} the x position to scroll to (CURRENTLY NOT SUPPORTED!)
     * @param {float} the y position to scroll to
     * @param {float} the time to take scrolling to the new position
     * @param {easing} the animation function to use for easing
     */
    scrollTo: function(x, y, time, easing) {
      this._scrollTo(-x, -y, time, easing);
    },

    _scrollTo: function(x, y, time, easing) {
      var _this = this;

<<<<<<< HEAD
      var start = Date.now();

      easing = easing || 'cubic-bezier(0.1, 0.57, 0.1, 1)';
      var easingValues = easing.replace('cubic-bezier(', '').replace(')', '').split(',');
      easingValues = [parseFloat(easingValues[0]), parseFloat(easingValues[1]), parseFloat(easingValues[2]), parseFloat(easingValues[3])];

      var cubicBezierFunction = ionic.Animator.getCubicBezier(easingValues[0], easingValues[1], easingValues[2], easingValues[3], time);

      var ox = this.x, oy = this.y;


      var el = this.el;

=======
      time = time || 0;

      var start = Date.now();

      easing = easing || 'cubic-bezier(0.1, 0.57, 0.1, 1)';
      var easingValues = easing.replace('cubic-bezier(', '').replace(')', '').split(',');
      easingValues = [parseFloat(easingValues[0]), parseFloat(easingValues[1]), parseFloat(easingValues[2]), parseFloat(easingValues[3])];

      var cubicBezierFunction = ionic.Animator.getCubicBezier(easingValues[0], easingValues[1], easingValues[2], easingValues[3], time);

      var ox = this.x, oy = this.y;


      var el = this.el;

>>>>>>> ab896be9
      if(x !== null) {
        this.x = x;
      } else {
        x = this.x;
<<<<<<< HEAD
      }
      if(y !== null) {
        this.y = y;
      } else {
        y = this.y;
      }

      if(ox == x && oy == y) {
        time = 0;
=======
      }
      if(y !== null) {
        this.y = y;
      } else {
        y = this.y;
      }

      if(ox == x && oy == y) {
        time = 0;
      }

      if(time == Infinity) {
        debugger;
>>>>>>> ab896be9
      }

      var dx = ox - x;
      var dy = oy - y;

      el.offsetHeight;
      el.style.webkitTransitionTimingFunction = easing;
      el.style.webkitTransitionDuration = time;
      el.style.webkitTransform = 'translate3d(' + x + 'px,' + y + 'px, 0)';

      // Stop any other momentum event callbacks
      clearTimeout(this._momentumStepTimeout);

      // Start triggering events as the element scrolls from inertia.
      // This is important because we need to receive scroll events
      // even after a "flick" and adjust, etc.
      if(time > 0) {
        this._momentumStepTimeout = setTimeout(function eventNotify() {
          // Calculate where in the animation process we might be
          var diff = Math.min(time, Math.abs(Date.now() - start));

          // How far along in time have we moved
          var timeRatio = diff / time;

          // Interpolate the transition values, using the same
          // cubic bezier animation function used in the transition.
          var bx = ox - dx * cubicBezierFunction(timeRatio);
          var by = oy - dy * cubicBezierFunction(timeRatio);

          _this.didScroll && _this.didScroll({
            target: _this.el,
            scrollLeft: -bx,
            scrollTop: -by
          });
          ionic.trigger(_this.scrollEventName, {
            target: _this.el,
            scrollLeft: -bx,
            scrollTop: -by
          });

          if(_this._isDragging) {
            _this._momentumStepTimeout = setTimeout(eventNotify, _this.inertialEventInterval);
          }
        }, this.inertialEventInterval);
      } else {
        this.didScroll && this.didScroll({
          target: this.el,
          scrollLeft: -this.x,
          scrollTop: -this.y
        });
        ionic.trigger(this.scrollEventName, {
          target: this.el,
          scrollLeft: -this.x,
          scrollTop: -this.y
        });
      }
    },

    needsWrapping: function() {
      var _this = this;

      var totalWidth = this.el.scrollWidth;
      var totalHeight = this.el.scrollHeight;
      var parentWidth = this.el.parentNode.offsetWidth;
      var parentHeight = this.el.parentNode.offsetHeight;

      var maxX = Math.min(0, (-totalWidth + parentWidth));
      var maxY = Math.min(0, (-totalHeight + parentHeight));

      if (this.isHorizontalEnabled && (this.x > 0 || this.x < maxX)) {
        return true;
      }
      
      if (this.isVerticalEnabled && (this.y > 0 || this.y < maxY)) {
        return true;
      }

      return false;
    },

    /**
     * If the scroll position is outside the current bounds,
     * animate it back.
     */
    wrapScrollPosition: function(transitionTime) {
      var _this = this;

      var totalWidth = _this.el.scrollWidth;
      var totalHeight = _this.el.scrollHeight;
      var parentWidth = _this.el.parentNode.offsetWidth;
      var parentHeight = _this.el.parentNode.offsetHeight;

      var maxX = Math.min(0, (-totalWidth + parentWidth));
      var maxY = Math.min(0, (-totalHeight + parentHeight));

        //this._execEvent('scrollEnd');
      var x = _this.x, y = _this.y;

      if (!_this.isHorizontalEnabled || _this.x > 0) {
        x = 0;
      } else if ( _this.x < maxX) {
        x = maxX;
      }

      if (!_this.isVerticalEnabled || _this.y > 0) {
        y = 0;
      } else if (_this.y < maxY) {
        y = maxY;
      }

      // No change
      if (x == _this.x && y == _this.y) {
        return false;
      }
      _this._scrollTo(x, y, transitionTime || 0, _this.bounceEasing);
    
      return true;
    },

    _wheel: function(e) {
      var wheelDeltaX, wheelDeltaY,
        newX, newY,
        that = this;

      var totalWidth = this.el.scrollWidth;
      var totalHeight = this.el.scrollHeight;
      var parentWidth = this.el.parentNode.offsetWidth;
      var parentHeight = this.el.parentNode.offsetHeight;

      var maxX = Math.min(0, (-totalWidth + parentWidth));
      var maxY = Math.min(0, (-totalHeight + parentHeight));

      // Execute the scrollEnd event after 400ms the wheel stopped scrolling
      clearTimeout(this.wheelTimeout);
      this.wheelTimeout = setTimeout(function () {
        that._doneScrolling();
      }, 400);

      e.preventDefault();

      if('wheelDeltaX' in e) {
        wheelDeltaX = e.wheelDeltaX / 120;
        wheelDeltaY = e.wheelDeltaY / 120;
      } else if ('wheelDelta' in e) {
        wheelDeltaX = wheelDeltaY = e.wheelDelta / 120;
      } else if ('detail' in e) {
        wheelDeltaX = wheelDeltaY = -e.detail / 3;
      } else {
        return;
      }

      wheelDeltaX *= this.mouseWheelSpeed;
      wheelDeltaY *= this.mouseWheelSpeed;

      if(!this.isVerticalEnabled) {
        wheelDeltaX = wheelDeltaY;
        wheelDeltaY = 0;
      }

      newX = this.x + (this.isHorizontalEnabled ? wheelDeltaX * (this.invertWheel ? -1 : 1) : 0);
      newY = this.y + (this.isVerticalEnabled ? wheelDeltaY * (this.invertWheel ? -1 : 1) : 0);

      if(newX > 0) {
        newX = 0;
      } else if (newX < maxX) {
        newX = maxX;
      }

      if(newY > 0) {
        newY = 0;
      } else if (newY < maxY) {
        newY = maxY;
      }

      this._scrollTo(newX, newY, 0);
    },

    _getMomentum: function (current, start, time, lowerMargin, wrapperSize) {
      var distance = current - start,
        speed = Math.abs(distance) / time,
        destination,
        duration,
        deceleration = 0.0006;

      // Calculate the final desination
      destination = current + ( speed * speed ) / ( 2 * deceleration ) * ( distance < 0 ? -1 : 1 );
      duration = speed / deceleration;

<<<<<<< HEAD
=======
      if(speed === 0) {
        return {
          destination: current,
          duration: 0
        };
      }

>>>>>>> ab896be9
      // Check if the final destination needs to be rubber banded
      if ( destination < lowerMargin ) {
        // We have dragged too far down, snap back to the maximum
        destination = wrapperSize ? lowerMargin - ( wrapperSize / 2.5 * ( speed / 8 ) ) : lowerMargin;
        distance = Math.abs(destination - current);
        duration = distance / speed;
      } else if ( destination > 0 ) {

        // We have dragged too far up, snap back to 0
        destination = wrapperSize ? wrapperSize / 2.5 * ( speed / 8 ) : 0;
        distance = Math.abs(current) + destination;
        duration = distance / speed;
      }

      return {
        destination: Math.round(destination),
        duration: duration
      };
    },

    _onTransitionEnd: function(e) {
      var _this = this;

      if (e.target != this.el) {
        return;
      }

      var needsWrapping = this.needsWrapping();

      // Triggered to end scroll, once the final animation has ended
      if(needsWrapping && this._didEndScroll) {
        this._didEndScroll = false;
        this._doneScrolling();
      } else if(!needsWrapping) {
        this._didEndScroll = false;
        this._doneScrolling();
      }

      this.el.style.webkitTransitionDuration = '0';

      window.requestAnimationFrame(function() {
        if(_this.wrapScrollPosition(_this.bounceTime)) {
          _this._didEndScroll = true;
        }
      });
    },

    _onScrollEnd: function() {
      this._isDragging = false;
      this._drag = null;
      this.el.classList.remove('scroll-scrolling');

      this.el.style.webkitTransitionDuration = '0';

      clearTimeout(this._momentumStepTimeout)
    },


    _initDrag: function() {
      this._onScrollEnd();
      this._isStopped = false;
    },


    /**
     * Initialize a drag by grabbing the content area to drag, and any other
     * info we might need for the dragging.
     */
    _startDrag: function(e) {
      var offsetX, content;

      this._initDrag();

      var scrollLeft = parseFloat(this.el.style.webkitTransform.replace('translate3d(', '').split(',')[0]) || 0;
      var scrollTop = parseFloat(this.el.style.webkitTransform.replace('translate3d(', '').split(',')[1]) || 0;

      var totalWidth = this.el.scrollWidth;
      var totalHeight = this.el.scrollHeight;
      var parentWidth = this.el.parentNode.offsetWidth;
      var parentHeight = this.el.parentNode.offsetHeight;

      var maxX = Math.min(0, (-totalWidth + parentWidth));
      var maxY = Math.min(0, (-totalHeight + parentHeight));

      // Check if we even have enough content to scroll, if not, don't start the drag
      if((this.isHorizontalEnabled && maxX == 0) || (this.isVerticalEnabled && maxY == 0)) {
        return;
      }

      this.x = scrollLeft;
      this.y = scrollTop;

      this._drag = {
        direction: 'v',
        pointX: e.gesture.touches[0].pageX,
        pointY: e.gesture.touches[0].pageY,
        startX: scrollLeft,
        startY: scrollTop,
        resist: 1,
        startTime: Date.now()
      };
    },



    /**
     * Process the drag event to move the item to the left or right.
     *
     * This function needs to be as fast as possible to make sure scrolling
     * performance is high.
     */
    _handleDrag: function(e) {
      var _this = this;

      var content;

      // The drag stopped already, don't process this one
      if(_this._isStopped) {
        _this._initDrag();
        return;
<<<<<<< HEAD
      }

      // We really aren't dragging
      if(!_this._drag) {
        _this._startDrag(e);
        if(!_this._drag) { return; }
      }

      // Stop any default events during the drag
      e.preventDefault();

      var px = e.gesture.touches[0].pageX;
      var py = e.gesture.touches[0].pageY;

      var deltaX = px - _this._drag.pointX;
      var deltaY = py - _this._drag.pointY;

      _this._drag.pointX = px;
      _this._drag.pointY = py;

      // Check if we should start dragging. Check if we've dragged past the threshold.
      if(!_this._isDragging && 
          ((Math.abs(e.gesture.deltaY) > _this.dragThreshold) ||
          (Math.abs(e.gesture.deltaX) > _this.dragThreshold))) {
        _this._isDragging = true;
      }

      if(_this._isDragging) {
        var drag = _this._drag;

        // Request an animation frame to batch DOM reads/writes
        window.requestAnimationFrame(function() {
          // We are dragging, grab the current content height

          var totalWidth = _this.el.scrollWidth;
          var totalHeight = _this.el.scrollHeight;
          var parentWidth = _this.el.parentNode.offsetWidth;
          var parentHeight = _this.el.parentNode.offsetHeight;
          var maxX = Math.min(0, (-totalWidth + parentWidth));
          var maxY = Math.min(0, (-totalHeight + parentHeight));

          // Grab current timestamp to keep our speend, etc.
          // calculations in a window
          var timestamp = Date.now();

          // Calculate the new Y point for the container
          // TODO: Only enable certain axes
          var newX = _this.x + deltaX;
          var newY = _this.y + deltaY;

          if(newX > 0 || (-newX + parentWidth) > totalWidth) {
            // Rubber band
            newX = _this.x + deltaX / _this.rubberBandResistance;
          }
          // Check if the dragging is beyond the bottom or top
          if(newY > 0 || (-newY + parentHeight) > totalHeight) {
            // Rubber band
            newY = _this.y + deltaY / _this.rubberBandResistance;
          }

          if(!_this.isHorizontalEnabled) {
            newX = 0;
          }
          if(!_this.isVerticalEnabled) {
            newY = 0;
          }

          // Update the new translated Y point of the container
          _this.el.style.webkitTransform = 'translate3d(' + newX + 'px,' + newY + 'px, 0)';

          // Store the last points
          _this.x = newX;
          _this.y = newY;

          // Check if we need to reset the drag initial states if we've
          // been dragging for a bit
          if(timestamp - drag.startTime > 300) {
            drag.startTime = timestamp;
            drag.startX = _this.x;
            drag.startY = _this.y;
          }

          _this.didScroll && _this.didScroll({
=======
      }

      // We really aren't dragging
      if(!_this._drag) {
        _this._startDrag(e);
        if(!_this._drag) { return; }
      }

      // Stop any default events during the drag
      e.preventDefault();

      var px = e.gesture.touches[0].pageX;
      var py = e.gesture.touches[0].pageY;

      var deltaX = px - _this._drag.pointX;
      var deltaY = py - _this._drag.pointY;

      _this._drag.pointX = px;
      _this._drag.pointY = py;

      // Check if we should start dragging. Check if we've dragged past the threshold.
      if(!_this._isDragging && 
          ((Math.abs(e.gesture.deltaY) > _this.dragThreshold) ||
          (Math.abs(e.gesture.deltaX) > _this.dragThreshold))) {
        _this._isDragging = true;
      }

      if(_this._isDragging) {
        var drag = _this._drag;

        // Request an animation frame to batch DOM reads/writes
        window.requestAnimationFrame(function() {
          // We are dragging, grab the current content height

          var totalWidth = _this.el.scrollWidth;
          var totalHeight = _this.el.scrollHeight;
          var parentWidth = _this.el.parentNode.offsetWidth;
          var parentHeight = _this.el.parentNode.offsetHeight;
          var maxX = Math.min(0, (-totalWidth + parentWidth));
          var maxY = Math.min(0, (-totalHeight + parentHeight));

          // Grab current timestamp to keep our speend, etc.
          // calculations in a window
          var timestamp = Date.now();

          // Calculate the new Y point for the container
          // TODO: Only enable certain axes
          var newX = _this.x + deltaX;
          var newY = _this.y + deltaY;

          if(newX > 0 || (-newX + parentWidth) > totalWidth) {
            // Rubber band
            newX = _this.x + deltaX / _this.rubberBandResistance;
          }
          // Check if the dragging is beyond the bottom or top
          if(newY > 0 || (-newY + parentHeight) > totalHeight) {
            // Rubber band
            newY = _this.y + deltaY / _this.rubberBandResistance;
          }

          if(!_this.isHorizontalEnabled) {
            newX = 0;
          }
          if(!_this.isVerticalEnabled) {
            newY = 0;
          }

          // Update the new translated Y point of the container
          _this.el.style.webkitTransform = 'translate3d(' + newX + 'px,' + newY + 'px, 0)';

          // Store the last points
          _this.x = newX;
          _this.y = newY;

          // Check if we need to reset the drag initial states if we've
          // been dragging for a bit
          if(timestamp - drag.startTime > 300) {
            drag.startTime = timestamp;
            drag.startX = _this.x;
            drag.startY = _this.y;
          }

          _this.didScroll && _this.didScroll({
            target: _this.el,
            scrollLeft: -newX,
            scrollTop: -newY
          });

          // Trigger a scroll event
          ionic.trigger(_this.scrollEventName, {
>>>>>>> ab896be9
            target: _this.el,
            scrollLeft: -newX,
            scrollTop: -newY
          });
<<<<<<< HEAD

          // Trigger a scroll event
          ionic.trigger(_this.scrollEventName, {
            target: _this.el,
            scrollLeft: -newX,
            scrollTop: -newY
          });
        });
      }
    },



=======
        });
      }
    },



>>>>>>> ab896be9
    _handleEndDrag: function(e) {
      // We didn't have a drag, so just init and leave
      if(!this._drag) {
        this._initDrag();
        return;
      }

      // Set a flag in case we don't cleanup completely after the
      // drag animation so we can cleanup the next time a drag starts
      this._isStopped = true;

      // Animate to the finishing point
      this._animateToStop(e);

    },


    // Find the stopping point given the current velocity and acceleration rate, and
    // animate to that position
    _animateToStop: function(e) {
      var _this = this;
      window.requestAnimationFrame(function() {

        var drag = _this._drag;

        // Calculate the viewport height and the height of the content
        var totalWidth = _this.el.scrollWidth;
        var totalHeight = _this.el.scrollHeight;

        // The parent bounding box helps us figure max/min scroll amounts
        var parentWidth = _this.el.parentNode.offsetWidth;
        var parentHeight = _this.el.parentNode.offsetHeight;

        // Calculate how long we've been dragging for, with a max of 300ms
        var duration = Date.now() - _this._drag.startTime;
        var time = 0;
        var easing = '';

        var newX = Math.round(_this.x);
        var newY = Math.round(_this.y);

        _this._scrollTo(newX, newY);


        // Check if we just snap back to bounds
        if(_this.wrapScrollPosition(_this.bounceTime)) {
          return;
        }

        // If the duration is within reasonable bounds, enable momentum scrolling so we
        // can "slide" to a finishing point
        if(duration < 300) {
          var momentumX = _this._getMomentum(_this.x, drag.startX, duration, parentWidth - totalWidth, parentWidth);
          var momentumY = _this._getMomentum(_this.y, drag.startY, duration, parentHeight - totalHeight, parentHeight);
          //var newX = momentumX.destination;
          newX = momentumX.destination;
          newY = momentumY.destination;

          // Calculate the longest required time for the momentum animation and
          // use that.
          time = Math.max(momentumX.duration, momentumY.duration);
        }
        
        // If we've moved, we will need to scroll
        if(newX != _this.x || newY != _this.y) {
          // If the end position is out of bounds, change the function we use for easing
          // to get a different animation for the rubber banding
          if ( newX > 0 || newX < (-totalWidth + parentWidth) || newY > 0 || newY < (-totalHeight + parentHeight)) {
            easing = EASING_FUNCTIONS.bounce;
          }

          _this._scrollTo(newX, newY, time, easing);
        } else {
          // We are done
          _this._doneScrolling();
        }
      });
    },

<<<<<<< HEAD
=======
    /**
     * Trigger a done scrolling event.
     */
>>>>>>> ab896be9
    _doneScrolling: function() {
      this.didStopScrolling && this.didStopScrolling({
        target: this.el,
        scrollLeft: this.x,
        scrollTop: this.y
      });
      ionic.trigger(this.scrollEndEventName, {
        target: this.el,
        scrollLeft: this.x,
        scrollTop: this.y
      });
    }
  }, {
    DECEL_RATE_NORMAL: 0.998,
    DECEL_RATE_FAST: 0.99,
    DECEL_RATE_SLOW: 0.996,
  });

})(ionic);
;
(function(ionic) {
'use strict';
  /**
   * An ActionSheet is the slide up menu popularized on iOS.
   *
   * You see it all over iOS apps, where it offers a set of options 
   * triggered after an action.
   */
  ionic.views.ActionSheet = function(opts) {
    this.el = opts.el;
  };

  ionic.views.ActionSheet.prototype = {
    show: function() {
      // Force a reflow so the animation will actually run
      this.el.offsetWidth;

      this.el.classList.add('active');
    },
    hide: function() {
      // Force a reflow so the animation will actually run
      this.el.offsetWidth;
      this.el.classList.remove('active');
    }
  };

})(ionic);
;
(function(ionic) {
'use strict';

  ionic.views.Checkbox = function(opts) {
    this.el = opts.el;
    this.checkbox = opts.checkbox;
    this.handle = opts.handle;
  };

  ionic.views.Checkbox.prototype = {

    tap: function(e) {
      this.val( !this.checkbox.checked );
    },

    val: function(value) {
      if(value === true || value === false) {
        this.checkbox.checked = value;
      }
      return this.checkbox.checked;
    }

  };

})(ionic);
;
(function(ionic) {
'use strict';

  ionic.views.HeaderBar = function(opts) {
    this.el = opts.el;

    this._titleEl = this.el.querySelector('.title');
  };

  ionic.views.HeaderBar.prototype = {
    resizeTitle: function() {
      var e, j, i,
      title,
      titleWidth,
      children = this.el.children;

      for(i = 0, j = children.length; i < j; i++) {
        e = children[i];
        if(/h\d/.test(e.nodeName.toLowerCase())) {
          title = e;
        }
      }

      titleWidth = title.offsetWidth;
    }
  };

})(ionic);
;
(function(ionic) {
'use strict';


  var DragOp = function() {};
  DragOp.prototype = {
    start: function(e) {
    },
    drag: function(e) {
    },
    end: function(e) {
    }
  };


  /**
   * The Pull To Refresh drag operation handles the well-known
   * "pull to refresh" concept seen on various apps. This lets
   * the user indicate they want to refresh a given list by dragging
   * down.
   *
   * @param {object} opts the options for the pull to refresh drag.
   */
  var PullToRefreshDrag = function(opts) {
    this.dragThresholdY = opts.dragThresholdY || 10;
    this.onRefreshOpening = opts.onRefreshOpening || function() {};
    this.onRefresh = opts.onRefresh || function() {};
    this.onRefreshHolding = opts.onRefreshHolding || function() {};
    this.el = opts.el;
  };

  PullToRefreshDrag.prototype = new DragOp();

  PullToRefreshDrag.prototype.start = function(e) {
    var content, refresher;

    content = ionic.DomUtil.getParentOrSelfWithClass(e.target, 'list');
    if(!content) { return; }

    // Grab the refresher element that will show as you drag down
    refresher = content.querySelector('.list-refresher');
    if(!refresher) {
      refresher = this._injectRefresher();
    }

    // Disable animations while dragging
    refresher.classList.remove('list-refreshing');

    this._currentDrag = {
      refresher: refresher,
      content: content,
      isHolding: false
    };
  };

  PullToRefreshDrag.prototype._injectRefresher = function() {
    var refresher = document.createElement('div');
    refresher.className = 'list-refresher';
    this.el.insertBefore(refresher, this.el.firstChild);
    return refresher;
  };

  PullToRefreshDrag.prototype.drag = function(e) {
    var _this = this;

    window.requestAnimationFrame(function() {
      // We really aren't dragging
      if(!_this._currentDrag) {
        return;
      }

      // Check if we should start dragging. Check if we've dragged past the threshold,
      // or we are starting from the open state.
      if(!_this._isDragging && Math.abs(e.gesture.deltaY) > _this.dragThresholdY) {
        _this._isDragging = true;
      }

      if(_this._isDragging) {
        var refresher = _this._currentDrag.refresher;

        var currentHeight = parseFloat(refresher.style.height);
        refresher.style.height = e.gesture.deltaY + 'px';

        var newHeight = parseFloat(refresher.style.height);
        var firstChildHeight = parseFloat(refresher.firstElementChild.offsetHeight);

        if(newHeight > firstChildHeight && !_this._currentDrag.isHolding) {
          // The user is holding the refresh but hasn't let go of it
          _this._currentDrag.isHolding = true;
          _this.onRefreshHolding && _this.onRefreshHolding();
        } else {
          // Indicate what ratio of opening the list refresh drag is
          var ratio = Math.min(1, newHeight / firstChildHeight);
          _this.onRefreshOpening && _this.onRefreshOpening(ratio);
        }
      }
    });
  };

  PullToRefreshDrag.prototype.end = function(e, doneCallback) {
    var _this = this;

    // There is no drag, just end immediately
    if(!this._currentDrag) {
      return;
    }

    var refresher = this._currentDrag.refresher;

    var currentHeight = parseFloat(refresher.style.height);
    refresher.style.height = e.gesture.deltaY + 'px';

    var firstChildHeight = parseFloat(refresher.firstElementChild.offsetHeight);

    if(currentHeight > firstChildHeight) {
      //this.refreshing();
      refresher.classList.add('list-refreshing');
      refresher.style.height = firstChildHeight + 'px';
      this.onRefresh && _this.onRefresh();
    } else {
      // Enable animations
      refresher.classList.add('list-refreshing');
      refresher.style.height = '0px';
      this.onRefresh && _this.onRefresh();
    }

    this._currentDrag = null;
    doneCallback && doneCallback();
  };


  var SlideDrag = function(opts) {
    this.dragThresholdX = opts.dragThresholdX || 10;
    this.el = opts.el;
  };

  SlideDrag.prototype = new DragOp();
  SlideDrag.prototype.start = function(e) {
    var content, buttons, offsetX, buttonsWidth;

    if(e.target.classList.contains('list-item-content')) {
      content = e.target;
    } else if(e.target.classList.contains('list-item')) {
      content = e.target.querySelector('.list-item-content');
    }

    // If we don't have a content area as one of our children (or ourselves), skip
    if(!content) {
      return;
    }

    // Make sure we aren't animating as we slide
    content.classList.remove('list-item-sliding');

    // Grab the starting X point for the item (for example, so we can tell whether it is open or closed to start)
    offsetX = parseFloat(content.style.webkitTransform.replace('translate3d(', '').split(',')[0]) || 0;

    // Grab the buttons
    buttons = content.parentNode.querySelector('.list-item-buttons');
    if(!buttons) {
      return;
    }
      
    buttonsWidth = buttons.offsetWidth;

    this._currentDrag = {
      buttonsWidth: buttonsWidth,
      content: content,
      startOffsetX: offsetX
    };
  };

  SlideDrag.prototype.drag = function(e) {
    var _this = this, buttonsWidth;

    window.requestAnimationFrame(function() {
      // We really aren't dragging
      if(!_this._currentDrag) {
        return;
      }

      // Check if we should start dragging. Check if we've dragged past the threshold,
      // or we are starting from the open state.
      if(!_this._isDragging &&
          ((Math.abs(e.gesture.deltaX) > _this.dragThresholdX) ||
          (Math.abs(_this._currentDrag.startOffsetX) > 0)))
      {
        _this._isDragging = true;
      }

      if(_this._isDragging) {
        buttonsWidth = _this._currentDrag.buttonsWidth;

        // Grab the new X point, capping it at zero
        var newX = Math.min(0, _this._currentDrag.startOffsetX + e.gesture.deltaX);

        // If the new X position is past the buttons, we need to slow down the drag (rubber band style)
        if(newX < -buttonsWidth) {
          // Calculate the new X position, capped at the top of the buttons
          newX = Math.min(-buttonsWidth, -buttonsWidth + (((e.gesture.deltaX + buttonsWidth) * 0.4)));
        }

        _this._currentDrag.content.style.webkitTransform = 'translate3d(' + newX + 'px, 0, 0)';
      }
    });
  };

  SlideDrag.prototype.end = function(e, doneCallback) {
    var _this = this;

    // There is no drag, just end immediately
    if(!this._currentDrag) {
      doneCallback && doneCallback();
      return;
    }

    // If we are currently dragging, we want to snap back into place
    // The final resting point X will be the width of the exposed buttons
    var restingPoint = -this._currentDrag.buttonsWidth;

    // Check if the drag didn't clear the buttons mid-point 
    // and we aren't moving fast enough to swipe open
    if(e.gesture.deltaX > -(this._currentDrag.buttonsWidth/2)) {

      // If we are going left but too slow, or going right, go back to resting
      if(e.gesture.direction == "left" && Math.abs(e.gesture.velocityX) < 0.3) {
        restingPoint = 0;
      } else if(e.gesture.direction == "right") {
        restingPoint = 0;
      }

    }

    var content = this._currentDrag.content;

    var onRestingAnimationEnd = function(e) {
      if(e.propertyName == '-webkit-transform') {
        content.classList.remove('list-item-sliding');
      }
      e.target.removeEventListener('webkitTransitionEnd', onRestingAnimationEnd);
    };

    window.requestAnimationFrame(function() {
      var currentX = parseFloat(_this._currentDrag.content.style.webkitTransform.replace('translate3d(', '').split(',')[0]) || 0;
      if(currentX !== restingPoint) {
        _this._currentDrag.content.classList.add('list-item-sliding');
        _this._currentDrag.content.addEventListener('webkitTransitionEnd', onRestingAnimationEnd);
      }
      _this._currentDrag.content.style.webkitTransform = 'translate3d(' + restingPoint + 'px, 0, 0)';

      // Kill the current drag
      this._currentDrag = null;


      // We are done, notify caller
      doneCallback && doneCallback();
    });
  };

  var ReorderDrag = function(opts) {
    this.dragThresholdY = opts.dragThresholdY || 0;
    this.el = opts.el;
  };

  ReorderDrag.prototype = new DragOp();

  ReorderDrag.prototype.start = function(e) {
    var content;


    // Grab the starting Y point for the item
    var offsetY = this.el.offsetTop;//parseFloat(this.el.style.webkitTransform.replace('translate3d(', '').split(',')[1]) || 0;

    var placeholder = this.el.cloneNode(true);

    placeholder.classList.add('list-item-placeholder');

    this.el.parentNode.insertBefore(placeholder, this.el);

    this.el.classList.add('list-item-reordering');


    this._currentDrag = {
      startOffsetTop: offsetY,
      placeholder: placeholder
    };
  };

  ReorderDrag.prototype.drag = function(e) {
    var _this = this;

    window.requestAnimationFrame(function() {
      // We really aren't dragging
      if(!_this._currentDrag) {
        return;
      }

      // Check if we should start dragging. Check if we've dragged past the threshold,
      // or we are starting from the open state.
      if(!_this._isDragging && Math.abs(e.gesture.deltaY) > _this.dragThresholdY) {
        _this._isDragging = true;
      }

      if(_this._isDragging) {
        var newY = _this._currentDrag.startOffsetTop + e.gesture.deltaY;
        
        _this.el.style.top = newY + 'px';

        _this._currentDrag.currentY = newY;

        _this._reorderItems();
      }
    });
  };

  // When an item is dragged, we need to reorder any items for sorting purposes
  ReorderDrag.prototype._reorderItems = function() {
    var placeholder = this._currentDrag.placeholder;
    var siblings = Array.prototype.slice.call(this._currentDrag.placeholder.parentNode.children);
    
    // Remove the floating element from the child search list
    siblings.splice(siblings.indexOf(this.el), 1);

    var index = siblings.indexOf(this._currentDrag.placeholder);
    var topSibling = siblings[Math.max(0, index - 1)];
    var bottomSibling = siblings[Math.min(siblings.length, index+1)];
    var thisOffsetTop = this._currentDrag.currentY;// + this._currentDrag.startOffsetTop;

    if(topSibling && (thisOffsetTop < topSibling.offsetTop + topSibling.offsetHeight/2)) {
      ionic.DomUtil.swapNodes(this._currentDrag.placeholder, topSibling);
      return index - 1;
    } else if(bottomSibling && thisOffsetTop > (bottomSibling.offsetTop + bottomSibling.offsetHeight/2)) {
      ionic.DomUtil.swapNodes(bottomSibling, this._currentDrag.placeholder);
      return index + 1;
    }
  };

  ReorderDrag.prototype.end = function(e, doneCallback) {
    if(!this._currentDrag) {
      doneCallback && doneCallback();
      return;
    }

    var placeholder = this._currentDrag.placeholder;

    // Reposition the element
    this.el.classList.remove('list-item-reordering');
    this.el.style.top = 0;

    var finalPosition = ionic.DomUtil.getChildIndex(placeholder);
    placeholder.parentNode.insertBefore(this.el, placeholder);
    placeholder.parentNode.removeChild(placeholder);

    this._currentDrag = null;
    doneCallback && doneCallback();
  };



  /**
   * The ListView handles a list of items. It will process drag animations, edit mode,
   * and other operations that are common on mobile lists or table views.
   */
  ionic.views.List = function(opts) {
    var _this = this;

    this.el = opts.el;

    // The amount of dragging required to start sliding the element over (in pixels)
    this.dragThresholdX = opts.dragThresholdX || 10;

    this.onRefresh = opts.onRefresh || function() {};
    this.onRefreshOpening = opts.onRefreshOpening || function() {};
    this.onRefreshHolding = opts.onRefreshHolding || function() {};
      
    // Start the drag states
    this._initDrag();

    // Listen for drag and release events
    window.ionic.onGesture('drag', function(e) {
      _this._handleDrag(e);
    }, this.el);
    window.ionic.onGesture('release', function(e) {
      _this._handleEndDrag(e);
    }, this.el);
  };

  ionic.views.List.prototype = {
    /**
     * Called to tell the list to stop refreshing. This is useful
     * if you are refreshing the list and are done with refreshing.
     */
    stopRefreshing: function() {
      var refresher = this.el.querySelector('.list-refresher');
      refresher.style.height = '0px';
    },

    _initDrag: function() {
      this._isDragging = false;
      this._dragOp = null;
    },

    // Return the list item from the given target
    _getItem: function(target) {
      while(target) {
        if(target.classList.contains('list-item')) {
          return target;
        }
        target = target.parentNode;
      }
      return null;
    },


    _startDrag: function(e) {
      var _this = this;

      this._isDragging = false;

      // Check if this is a reorder drag
      if(ionic.DomUtil.getParentOrSelfWithClass(e.target, 'list-item-drag') && (e.gesture.direction == 'up' || e.gesture.direction == 'down')) {
        var item = this._getItem(e.target);

        if(item) {
          this._dragOp = new ReorderDrag({ el: item });
          this._dragOp.start(e);
        }
      }
      
      // Check if this is a "pull down" drag for pull to refresh
      else if(e.gesture.direction == 'down') {
        this._dragOp = new PullToRefreshDrag({
          el: this.el,
          onRefresh: function() {
            _this.onRefresh && _this.onRefresh();
          },
          onRefreshHolding: function() {
            _this.onRefreshHolding && _this.onRefreshHolding();
          },
          onRefreshOpening: function(ratio) {
            _this.onRefreshOpening && _this.onRefreshOpening(ratio);
          }
        });
        this._dragOp.start(e);
      } 

      // Or check if this is a swipe to the side drag
      else if(e.gesture.direction == 'left' || e.gesture.direction == 'right') {
        this._dragOp = new SlideDrag({ el: this.el });
        this._dragOp.start(e);
      }
    },


    _handleEndDrag: function(e) {
      var _this = this;
      
      if(!this._dragOp) {
        this._initDrag();
        return;
      }

      this._dragOp.end(e, function() {
        _this._initDrag();
      });
    },

    /**
     * Process the drag event to move the item to the left or right.
     */
    _handleDrag: function(e) {
      var _this = this, content, buttons;

      if(!this._dragOp) {
        this._startDrag(e);
        if(!this._dragOp) { return; }
      }

      this._dragOp.drag(e);
    }
<<<<<<< HEAD
  };

})(ionic);
;
(function(ionic) {
'use strict';

  var DragOp = function() {};
  DragOp.prototype = {
    start: function(e) {
    },
    drag: function(e) {
    },
    end: function(e) {
    }
  };


  /**
   * The Pull To Refresh drag operation handles the well-known
   * "pull to refresh" concept seen on various apps. This lets
   * the user indicate they want to refresh a given list by dragging
   * down.
   *
   * @param {object} opts the options for the pull to refresh drag.
   */
  var PullToRefreshDrag = function(opts) {
    this.dragThresholdY = opts.dragThresholdY || 10;
    this.onRefreshOpening = opts.onRefreshOpening || function() {};
    this.onRefresh = opts.onRefresh || function() {};
    this.onRefreshHolding = opts.onRefreshHolding || function() {};
    this.el = opts.el;
  };

  PullToRefreshDrag.prototype = new DragOp();

  PullToRefreshDrag.prototype.start = function(e) {
    var content, refresher;

    content = ionic.DomUtil.getParentOrSelfWithClass(e.target, 'list');
    if(!content) { return; }

    // Grab the refresher element that will show as you drag down
    refresher = content.querySelector('.list-refresher');
    if(!refresher) {
      refresher = this._injectRefresher();
    }

    // Disable animations while dragging
    refresher.classList.remove('list-refreshing');

    this._currentDrag = {
      refresher: refresher,
      content: content,
      isHolding: false
    };
  };

  PullToRefreshDrag.prototype._injectRefresher = function() {
    var refresher = document.createElement('div');
    refresher.className = 'list-refresher';
    this.el.insertBefore(refresher, this.el.firstChild);
    return refresher;
  };

  PullToRefreshDrag.prototype.drag = function(e) {
    var _this = this;

    window.requestAnimationFrame(function() {
      // We really aren't dragging
      if(!_this._currentDrag) {
        return;
      }

      // Check if we should start dragging. Check if we've dragged past the threshold,
      // or we are starting from the open state.
      if(!_this._isDragging && Math.abs(e.gesture.deltaY) > _this.dragThresholdY) {
        _this._isDragging = true;
      }

      if(_this._isDragging) {
        var refresher = _this._currentDrag.refresher;

        var currentHeight = parseFloat(refresher.style.height);
        refresher.style.height = e.gesture.deltaY + 'px';

        var newHeight = parseFloat(refresher.style.height);
        var firstChildHeight = parseFloat(refresher.firstElementChild.offsetHeight);

        if(newHeight > firstChildHeight && !_this._currentDrag.isHolding) {
          // The user is holding the refresh but hasn't let go of it
          _this._currentDrag.isHolding = true;
          _this.onRefreshHolding && _this.onRefreshHolding();
        } else {
          // Indicate what ratio of opening the list refresh drag is
          var ratio = Math.min(1, newHeight / firstChildHeight);
          _this.onRefreshOpening && _this.onRefreshOpening(ratio);
        }
      }
    });
  };

  PullToRefreshDrag.prototype.end = function(e, doneCallback) {
    var _this = this;

    // There is no drag, just end immediately
    if(!this._currentDrag) {
      return;
    }

    var refresher = this._currentDrag.refresher;

    var currentHeight = parseFloat(refresher.style.height);
    refresher.style.height = e.gesture.deltaY + 'px';

    var firstChildHeight = parseFloat(refresher.firstElementChild.offsetHeight);

    if(currentHeight > firstChildHeight) {
      //this.refreshing();
      refresher.classList.add('list-refreshing');
      refresher.style.height = firstChildHeight + 'px';
      this.onRefresh && _this.onRefresh();
    } else {
      // Enable animations
      refresher.classList.add('list-refreshing');
      refresher.style.height = '0px';
      this.onRefresh && _this.onRefresh();
    }

    this._currentDrag = null;
    doneCallback && doneCallback();
  };


  var SlideDrag = function(opts) {
    this.dragThresholdX = opts.dragThresholdX || 10;
    this.el = opts.el;
  };

  SlideDrag.prototype = new DragOp();
  SlideDrag.prototype.start = function(e) {
    var content, buttons, offsetX, buttonsWidth;

    if(e.target.classList.contains('list-item-content')) {
      content = e.target;
    } else if(e.target.classList.contains('list-item')) {
      content = e.target.querySelector('.list-item-content');
    }

    // If we don't have a content area as one of our children (or ourselves), skip
    if(!content) {
      return;
    }

    // Make sure we aren't animating as we slide
    content.classList.remove('list-item-sliding');

    // Grab the starting X point for the item (for example, so we can tell whether it is open or closed to start)
    offsetX = parseFloat(content.style.webkitTransform.replace('translate3d(', '').split(',')[0]) || 0;

    // Grab the buttons
    buttons = content.parentNode.querySelector('.list-item-buttons');
    if(!buttons) {
      return;
    }
      
    buttonsWidth = buttons.offsetWidth;

    this._currentDrag = {
      buttonsWidth: buttonsWidth,
      content: content,
      startOffsetX: offsetX
    };
  };

  SlideDrag.prototype.drag = function(e) {
    var _this = this, buttonsWidth;

    window.requestAnimationFrame(function() {
      // We really aren't dragging
      if(!_this._currentDrag) {
        return;
      }

      // Check if we should start dragging. Check if we've dragged past the threshold,
      // or we are starting from the open state.
      if(!_this._isDragging &&
          ((Math.abs(e.gesture.deltaX) > _this.dragThresholdX) ||
          (Math.abs(_this._currentDrag.startOffsetX) > 0)))
      {
        _this._isDragging = true;
      }

      if(_this._isDragging) {
        buttonsWidth = _this._currentDrag.buttonsWidth;

        // Grab the new X point, capping it at zero
        var newX = Math.min(0, _this._currentDrag.startOffsetX + e.gesture.deltaX);

        // If the new X position is past the buttons, we need to slow down the drag (rubber band style)
        if(newX < -buttonsWidth) {
          // Calculate the new X position, capped at the top of the buttons
          newX = Math.min(-buttonsWidth, -buttonsWidth + (((e.gesture.deltaX + buttonsWidth) * 0.4)));
        }

        _this._currentDrag.content.style.webkitTransform = 'translate3d(' + newX + 'px, 0, 0)';
=======
  };

})(ionic);
;
(function(ionic) {
'use strict';

  var DragOp = function() {};
  DragOp.prototype = {
    start: function(e) {
    },
    drag: function(e) {
    },
    end: function(e) {
    }
  };


  /**
   * The Pull To Refresh drag operation handles the well-known
   * "pull to refresh" concept seen on various apps. This lets
   * the user indicate they want to refresh a given list by dragging
   * down.
   *
   * @param {object} opts the options for the pull to refresh drag.
   */
  var PullToRefreshDrag = function(opts) {
    this.dragThresholdY = opts.dragThresholdY || 10;
    this.onRefreshOpening = opts.onRefreshOpening || function() {};
    this.onRefresh = opts.onRefresh || function() {};
    this.onRefreshHolding = opts.onRefreshHolding || function() {};
    this.el = opts.el;
  };

  PullToRefreshDrag.prototype = new DragOp();

  PullToRefreshDrag.prototype.start = function(e) {
    var content, refresher;

    content = ionic.DomUtil.getParentOrSelfWithClass(e.target, 'list');
    if(!content) { return; }

    // Grab the refresher element that will show as you drag down
    refresher = content.querySelector('.list-refresher');
    if(!refresher) {
      refresher = this._injectRefresher();
    }

    // Disable animations while dragging
    refresher.classList.remove('list-refreshing');

    this._currentDrag = {
      refresher: refresher,
      content: content,
      isHolding: false
    };
  };

  PullToRefreshDrag.prototype._injectRefresher = function() {
    var refresher = document.createElement('div');
    refresher.className = 'list-refresher';
    this.el.insertBefore(refresher, this.el.firstChild);
    return refresher;
  };

  PullToRefreshDrag.prototype.drag = function(e) {
    var _this = this;

    window.requestAnimationFrame(function() {
      // We really aren't dragging
      if(!_this._currentDrag) {
        return;
      }

      // Check if we should start dragging. Check if we've dragged past the threshold,
      // or we are starting from the open state.
      if(!_this._isDragging && Math.abs(e.gesture.deltaY) > _this.dragThresholdY) {
        _this._isDragging = true;
      }

      if(_this._isDragging) {
        var refresher = _this._currentDrag.refresher;

        var currentHeight = parseFloat(refresher.style.height);
        refresher.style.height = e.gesture.deltaY + 'px';

        var newHeight = parseFloat(refresher.style.height);
        var firstChildHeight = parseFloat(refresher.firstElementChild.offsetHeight);

        if(newHeight > firstChildHeight && !_this._currentDrag.isHolding) {
          // The user is holding the refresh but hasn't let go of it
          _this._currentDrag.isHolding = true;
          _this.onRefreshHolding && _this.onRefreshHolding();
        } else {
          // Indicate what ratio of opening the list refresh drag is
          var ratio = Math.min(1, newHeight / firstChildHeight);
          _this.onRefreshOpening && _this.onRefreshOpening(ratio);
        }
      }
    });
  };

  PullToRefreshDrag.prototype.end = function(e, doneCallback) {
    var _this = this;

    // There is no drag, just end immediately
    if(!this._currentDrag) {
      return;
    }

    var refresher = this._currentDrag.refresher;

    var currentHeight = parseFloat(refresher.style.height);
    refresher.style.height = e.gesture.deltaY + 'px';

    var firstChildHeight = parseFloat(refresher.firstElementChild.offsetHeight);

    if(currentHeight > firstChildHeight) {
      //this.refreshing();
      refresher.classList.add('list-refreshing');
      refresher.style.height = firstChildHeight + 'px';
      this.onRefresh && _this.onRefresh();
    } else {
      // Enable animations
      refresher.classList.add('list-refreshing');
      refresher.style.height = '0px';
      this.onRefresh && _this.onRefresh();
    }

    this._currentDrag = null;
    doneCallback && doneCallback();
  };


  var SlideDrag = function(opts) {
    this.dragThresholdX = opts.dragThresholdX || 10;
    this.el = opts.el;
  };

  SlideDrag.prototype = new DragOp();
  SlideDrag.prototype.start = function(e) {
    var content, buttons, offsetX, buttonsWidth;

    if(e.target.classList.contains('list-item-content')) {
      content = e.target;
    } else if(e.target.classList.contains('list-item')) {
      content = e.target.querySelector('.list-item-content');
    }

    // If we don't have a content area as one of our children (or ourselves), skip
    if(!content) {
      return;
    }

    // Make sure we aren't animating as we slide
    content.classList.remove('list-item-sliding');

    // Grab the starting X point for the item (for example, so we can tell whether it is open or closed to start)
    offsetX = parseFloat(content.style.webkitTransform.replace('translate3d(', '').split(',')[0]) || 0;

    // Grab the buttons
    buttons = content.parentNode.querySelector('.list-item-buttons');
    if(!buttons) {
      return;
    }
      
    buttonsWidth = buttons.offsetWidth;

    this._currentDrag = {
      buttonsWidth: buttonsWidth,
      content: content,
      startOffsetX: offsetX
    };
  };

  SlideDrag.prototype.drag = function(e) {
    var _this = this, buttonsWidth;

    window.requestAnimationFrame(function() {
      // We really aren't dragging
      if(!_this._currentDrag) {
        return;
>>>>>>> ab896be9
      }
    });
  };

<<<<<<< HEAD
  SlideDrag.prototype.end = function(e, doneCallback) {
    var _this = this;

    // There is no drag, just end immediately
    if(!this._currentDrag) {
      doneCallback && doneCallback();
      return;
    }

    // If we are currently dragging, we want to snap back into place
    // The final resting point X will be the width of the exposed buttons
    var restingPoint = -this._currentDrag.buttonsWidth;

    // Check if the drag didn't clear the buttons mid-point 
    // and we aren't moving fast enough to swipe open
    if(e.gesture.deltaX > -(this._currentDrag.buttonsWidth/2)) {

      // If we are going left but too slow, or going right, go back to resting
      if(e.gesture.direction == "left" && Math.abs(e.gesture.velocityX) < 0.3) {
        restingPoint = 0;
      } else if(e.gesture.direction == "right") {
        restingPoint = 0;
      }

    }

    var content = this._currentDrag.content;

    var onRestingAnimationEnd = function(e) {
      if(e.propertyName == '-webkit-transform') {
        content.classList.remove('list-item-sliding');
      }
      e.target.removeEventListener('webkitTransitionEnd', onRestingAnimationEnd);
    };

    window.requestAnimationFrame(function() {
      var currentX = parseFloat(_this._currentDrag.content.style.webkitTransform.replace('translate3d(', '').split(',')[0]) || 0;
      if(currentX !== restingPoint) {
        _this._currentDrag.content.classList.add('list-item-sliding');
        _this._currentDrag.content.addEventListener('webkitTransitionEnd', onRestingAnimationEnd);
      }
      _this._currentDrag.content.style.webkitTransform = 'translate3d(' + restingPoint + 'px, 0, 0)';

      // Kill the current drag
      this._currentDrag = null;


      // We are done, notify caller
      doneCallback && doneCallback();
    });
  };

  var ReorderDrag = function(opts) {
    this.dragThresholdY = opts.dragThresholdY || 0;
    this.el = opts.el;
  };

  ReorderDrag.prototype = new DragOp();

  ReorderDrag.prototype.start = function(e) {
    var content;


    // Grab the starting Y point for the item
    var offsetY = this.el.offsetTop;//parseFloat(this.el.style.webkitTransform.replace('translate3d(', '').split(',')[1]) || 0;

    var placeholder = this.el.cloneNode(true);

    placeholder.classList.add('list-item-placeholder');

    this.el.parentNode.insertBefore(placeholder, this.el);

    this.el.classList.add('list-item-reordering');


    this._currentDrag = {
      startOffsetTop: offsetY,
      placeholder: placeholder
    };
  };

  ReorderDrag.prototype.drag = function(e) {
    var _this = this;

    window.requestAnimationFrame(function() {
      // We really aren't dragging
      if(!_this._currentDrag) {
        return;
      }

      // Check if we should start dragging. Check if we've dragged past the threshold,
      // or we are starting from the open state.
      if(!_this._isDragging && Math.abs(e.gesture.deltaY) > _this.dragThresholdY) {
        _this._isDragging = true;
      }

      if(_this._isDragging) {
        var newY = _this._currentDrag.startOffsetTop + e.gesture.deltaY;
        
        _this.el.style.top = newY + 'px';

        _this._currentDrag.currentY = newY;

        _this._reorderItems();
      }
    });
  };

  // When an item is dragged, we need to reorder any items for sorting purposes
  ReorderDrag.prototype._reorderItems = function() {
    var placeholder = this._currentDrag.placeholder;
    var siblings = Array.prototype.slice.call(this._currentDrag.placeholder.parentNode.children);
    
    // Remove the floating element from the child search list
    siblings.splice(siblings.indexOf(this.el), 1);

    var index = siblings.indexOf(this._currentDrag.placeholder);
    var topSibling = siblings[Math.max(0, index - 1)];
    var bottomSibling = siblings[Math.min(siblings.length, index+1)];
    var thisOffsetTop = this._currentDrag.currentY;// + this._currentDrag.startOffsetTop;

    if(topSibling && (thisOffsetTop < topSibling.offsetTop + topSibling.offsetHeight/2)) {
      ionic.DomUtil.swapNodes(this._currentDrag.placeholder, topSibling);
      return index - 1;
    } else if(bottomSibling && thisOffsetTop > (bottomSibling.offsetTop + bottomSibling.offsetHeight/2)) {
      ionic.DomUtil.swapNodes(bottomSibling, this._currentDrag.placeholder);
      return index + 1;
    }
  };

  ReorderDrag.prototype.end = function(e, doneCallback) {
    if(!this._currentDrag) {
      doneCallback && doneCallback();
      return;
    }

    var placeholder = this._currentDrag.placeholder;

    // Reposition the element
    this.el.classList.remove('list-item-reordering');
    this.el.style.top = 0;

    var finalPosition = ionic.DomUtil.getChildIndex(placeholder);
    placeholder.parentNode.insertBefore(this.el, placeholder);
    placeholder.parentNode.removeChild(placeholder);

    this._currentDrag = null;
    doneCallback && doneCallback();
  };



  /**
   * The ListView handles a list of items. It will process drag animations, edit mode,
   * and other operations that are common on mobile lists or table views.
   */
  ionic.views.ListView = ionic.views.Scroll.inherit({
    initialize: function(opts) {
      var _this = this;

      opts = ionic.extend({
        virtualRemoveThreshold: -200,
        virtualAddThreshold: 200
      }, opts);

      ionic.extend(this, opts);

      if(!this.itemHeight && this.listEl) {
        this.itemHeight = this.listEl.children[0] && parseInt(this.listEl.children[0].style.height);
=======
      // Check if we should start dragging. Check if we've dragged past the threshold,
      // or we are starting from the open state.
      if(!_this._isDragging &&
          ((Math.abs(e.gesture.deltaX) > _this.dragThresholdX) ||
          (Math.abs(_this._currentDrag.startOffsetX) > 0)))
      {
        _this._isDragging = true;
      }

      if(_this._isDragging) {
        buttonsWidth = _this._currentDrag.buttonsWidth;

        // Grab the new X point, capping it at zero
        var newX = Math.min(0, _this._currentDrag.startOffsetX + e.gesture.deltaX);

        // If the new X position is past the buttons, we need to slow down the drag (rubber band style)
        if(newX < -buttonsWidth) {
          // Calculate the new X position, capped at the top of the buttons
          newX = Math.min(-buttonsWidth, -buttonsWidth + (((e.gesture.deltaX + buttonsWidth) * 0.4)));
        }

        _this._currentDrag.content.style.webkitTransform = 'translate3d(' + newX + 'px, 0, 0)';
      }
    });
  };

  SlideDrag.prototype.end = function(e, doneCallback) {
    var _this = this;

    // There is no drag, just end immediately
    if(!this._currentDrag) {
      doneCallback && doneCallback();
      return;
    }

    // If we are currently dragging, we want to snap back into place
    // The final resting point X will be the width of the exposed buttons
    var restingPoint = -this._currentDrag.buttonsWidth;

    // Check if the drag didn't clear the buttons mid-point 
    // and we aren't moving fast enough to swipe open
    if(e.gesture.deltaX > -(this._currentDrag.buttonsWidth/2)) {

      // If we are going left but too slow, or going right, go back to resting
      if(e.gesture.direction == "left" && Math.abs(e.gesture.velocityX) < 0.3) {
        restingPoint = 0;
      } else if(e.gesture.direction == "right") {
        restingPoint = 0;
      }

    }

    var content = this._currentDrag.content;

    var onRestingAnimationEnd = function(e) {
      if(e.propertyName == '-webkit-transform') {
        content.classList.remove('list-item-sliding');
      }
      e.target.removeEventListener('webkitTransitionEnd', onRestingAnimationEnd);
    };

    window.requestAnimationFrame(function() {
      var currentX = parseFloat(_this._currentDrag.content.style.webkitTransform.replace('translate3d(', '').split(',')[0]) || 0;
      if(currentX !== restingPoint) {
        _this._currentDrag.content.classList.add('list-item-sliding');
        _this._currentDrag.content.addEventListener('webkitTransitionEnd', onRestingAnimationEnd);
      }
      _this._currentDrag.content.style.webkitTransform = 'translate3d(' + restingPoint + 'px, 0, 0)';

      // Kill the current drag
      this._currentDrag = null;


      // We are done, notify caller
      doneCallback && doneCallback();
    });
  };

  var ReorderDrag = function(opts) {
    this.dragThresholdY = opts.dragThresholdY || 0;
    this.el = opts.el;
  };

  ReorderDrag.prototype = new DragOp();

  ReorderDrag.prototype.start = function(e) {
    var content;


    // Grab the starting Y point for the item
    var offsetY = this.el.offsetTop;//parseFloat(this.el.style.webkitTransform.replace('translate3d(', '').split(',')[1]) || 0;

    var placeholder = this.el.cloneNode(true);

    placeholder.classList.add('list-item-placeholder');

    this.el.parentNode.insertBefore(placeholder, this.el);

    this.el.classList.add('list-item-reordering');


    this._currentDrag = {
      startOffsetTop: offsetY,
      placeholder: placeholder
    };
  };

  ReorderDrag.prototype.drag = function(e) {
    var _this = this;

    window.requestAnimationFrame(function() {
      // We really aren't dragging
      if(!_this._currentDrag) {
        return;
      }

      // Check if we should start dragging. Check if we've dragged past the threshold,
      // or we are starting from the open state.
      if(!_this._isDragging && Math.abs(e.gesture.deltaY) > _this.dragThresholdY) {
        _this._isDragging = true;
      }

      if(_this._isDragging) {
        var newY = _this._currentDrag.startOffsetTop + e.gesture.deltaY;
        
        _this.el.style.top = newY + 'px';

        _this._currentDrag.currentY = newY;

        _this._reorderItems();
>>>>>>> ab896be9
      }
    });
  };

<<<<<<< HEAD
      ionic.views.ListView.__super__.initialize.call(this, opts);

      this.onRefresh = opts.onRefresh || function() {};
      this.onRefreshOpening = opts.onRefreshOpening || function() {};
      this.onRefreshHolding = opts.onRefreshHolding || function() {};
        
      // Start the drag states
      this._initDrag();

      // Listen for drag and release events
      /*
      window.ionic.onGesture('drag', function(e) {
        _this._handleDrag(e);
      }, this.el);
      window.ionic.onGesture('release', function(e) {
        _this._handleEndDrag(e);
      }, this.el);
      */
    },
    /**
     * Called to tell the list to stop refreshing. This is useful
     * if you are refreshing the list and are done with refreshing.
     */
    stopRefreshing: function() {
      var refresher = this.el.querySelector('.list-refresher');
      refresher.style.height = '0px';
    },

    didScroll: function(e) {
      if(this.isVirtual) {
        var itemHeight = this.itemHeight;
        var totalItems = this.listEl.children.length;

        var scrollHeight = e.target.scrollHeight;
        var viewportHeight = this.el.parentNode.offsetHeight;

        var scrollTop = e.scrollTop;

        var highWater = Math.max(0, e.scrollTop + this.virtualRemoveThreshold);
        var lowWater = Math.min(scrollHeight, Math.abs(e.scrollTop) + viewportHeight + this.virtualAddThreshold);

        var itemsPerViewport = Math.floor((lowWater - highWater) / itemHeight);
        var first = parseInt(Math.abs(highWater / itemHeight));
        var last = parseInt(Math.abs(lowWater / itemHeight));


        this._virtualItemsToRemove = Array.prototype.slice.call(this.listEl.children, 0, first);

        var nodes = Array.prototype.slice.call(this.listEl.children, first, first + itemsPerViewport);

        this.renderViewport && this.renderViewport(highWater, lowWater, first, last);
=======
  // When an item is dragged, we need to reorder any items for sorting purposes
  ReorderDrag.prototype._reorderItems = function() {
    var placeholder = this._currentDrag.placeholder;
    var siblings = Array.prototype.slice.call(this._currentDrag.placeholder.parentNode.children);
    
    // Remove the floating element from the child search list
    siblings.splice(siblings.indexOf(this.el), 1);

    var index = siblings.indexOf(this._currentDrag.placeholder);
    var topSibling = siblings[Math.max(0, index - 1)];
    var bottomSibling = siblings[Math.min(siblings.length, index+1)];
    var thisOffsetTop = this._currentDrag.currentY;// + this._currentDrag.startOffsetTop;

    if(topSibling && (thisOffsetTop < topSibling.offsetTop + topSibling.offsetHeight/2)) {
      ionic.DomUtil.swapNodes(this._currentDrag.placeholder, topSibling);
      return index - 1;
    } else if(bottomSibling && thisOffsetTop > (bottomSibling.offsetTop + bottomSibling.offsetHeight/2)) {
      ionic.DomUtil.swapNodes(bottomSibling, this._currentDrag.placeholder);
      return index + 1;
    }
  };

  ReorderDrag.prototype.end = function(e, doneCallback) {
    if(!this._currentDrag) {
      doneCallback && doneCallback();
      return;
    }

    var placeholder = this._currentDrag.placeholder;

    // Reposition the element
    this.el.classList.remove('list-item-reordering');
    this.el.style.top = 0;

    var finalPosition = ionic.DomUtil.getChildIndex(placeholder);
    placeholder.parentNode.insertBefore(this.el, placeholder);
    placeholder.parentNode.removeChild(placeholder);

    this._currentDrag = null;
    doneCallback && doneCallback();
  };



  /**
   * The ListView handles a list of items. It will process drag animations, edit mode,
   * and other operations that are common on mobile lists or table views.
   */
  ionic.views.ListView = ionic.views.Scroll.inherit({
    initialize: function(opts) {
      var _this = this;

      opts = ionic.extend({
        virtualRemoveThreshold: -200,
        virtualAddThreshold: 200
      }, opts);

      ionic.extend(this, opts);

      if(!this.itemHeight && this.listEl) {
        this.itemHeight = this.listEl.children[0] && parseInt(this.listEl.children[0].style.height);
>>>>>>> ab896be9
      }
    },

<<<<<<< HEAD
    didStopScrolling: function(e) {
      if(this.isVirtual) {
        for(var i = 0; i < this._virtualItemsToRemove.length; i++) {
          var el = this._virtualItemsToRemove[i];
          //el.parentNode.removeChild(el);
          this.didHideItem && this.didHideItem(i);
        }
        // Once scrolling stops, check if we need to remove old items

      }
    },

    _initDrag: function() {
      ionic.views.ListView.__super__._initDrag.call(this);

      //this._isDragging = false;
      //this._dragOp = null;
    },

    // Return the list item from the given target
    _getItem: function(target) {
      while(target) {
        if(target.classList.contains('list-item')) {
          return target;
        }
        target = target.parentNode;
      }
      return null;
    },
=======
      ionic.views.ListView.__super__.initialize.call(this, opts);

      this.onRefresh = opts.onRefresh || function() {};
      this.onRefreshOpening = opts.onRefreshOpening || function() {};
      this.onRefreshHolding = opts.onRefreshHolding || function() {};
        
      // Start the drag states
      this._initDrag();

      // Listen for drag and release events
      /*
      window.ionic.onGesture('drag', function(e) {
        _this._handleDrag(e);
      }, this.el);
      window.ionic.onGesture('release', function(e) {
        _this._handleEndDrag(e);
      }, this.el);
      */
    },
    /**
     * Called to tell the list to stop refreshing. This is useful
     * if you are refreshing the list and are done with refreshing.
     */
    stopRefreshing: function() {
      var refresher = this.el.querySelector('.list-refresher');
      refresher.style.height = '0px';
    },

    /**
     * If we scrolled and have virtual mode enabled, compute the window
     * of active elements in order to figure out the viewport to render.
     */
    didScroll: function(e) {
      if(this.isVirtual) {
        var itemHeight = this.itemHeight;

        // TODO: This would be inaccurate if we are windowed
        var totalItems = this.listEl.children.length;

        // Grab the total height of the list
        var scrollHeight = e.target.scrollHeight;

        // Get the viewport height
        var viewportHeight = this.el.parentNode.offsetHeight;

        // scrollTop is the current scroll position
        var scrollTop = e.scrollTop;
>>>>>>> ab896be9

        // High water is the pixel position of the first element to include (everything before
        // that will be removed)
        var highWater = Math.max(0, e.scrollTop + this.virtualRemoveThreshold);

<<<<<<< HEAD
    _startDrag: function(e) {
      ionic.views.ListView.__super__._startDrag.call(this, e);

      return;

      var _this = this;

      this._isDragging = false;

      // Check if this is a reorder drag
      if(ionic.DomUtil.getParentOrSelfWithClass(e.target, 'list-item-drag') && (e.gesture.direction == 'up' || e.gesture.direction == 'down')) {
        var item = this._getItem(e.target);

        if(item) {
          this._dragOp = new ReorderDrag({ el: item });
          this._dragOp.start(e);
        }
      }

      // Check if this is a "pull down" drag for pull to refresh
      else if(e.gesture.direction == 'down') {
        this._dragOp = new PullToRefreshDrag({
          el: this.el,
          onRefresh: function() {
            _this.onRefresh && _this.onRefresh();
          },
          onRefreshHolding: function() {
            _this.onRefreshHolding && _this.onRefreshHolding();
          },
          onRefreshOpening: function(ratio) {
            _this.onRefreshOpening && _this.onRefreshOpening(ratio);
          }
        });
        this._dragOp.start(e);
      } 

      // Or check if this is a swipe to the side drag
      else if(e.gesture.direction == 'left' || e.gesture.direction == 'right') {
        this._dragOp = new SlideDrag({ el: this.el });
        this._dragOp.start(e);
      }
=======
        // Low water is the pixel position of the last element to include (everything after
        // that will be removed)
        var lowWater = Math.min(scrollHeight, Math.abs(e.scrollTop) + viewportHeight + this.virtualAddThreshold);

        // Compute how many items per viewport size can show
        var itemsPerViewport = Math.floor((lowWater - highWater) / itemHeight);

        // Get the first and last elements in the list based on how many can fit
        // between the pixel range of lowWater and highWater
        var first = parseInt(Math.abs(highWater / itemHeight));
        var last = parseInt(Math.abs(lowWater / itemHeight));

        // Get the items we need to remove
        this._virtualItemsToRemove = Array.prototype.slice.call(this.listEl.children, 0, first);

        // Grab the nodes we will be showing
        var nodes = Array.prototype.slice.call(this.listEl.children, first, first + itemsPerViewport);

        this.renderViewport && this.renderViewport(highWater, lowWater, first, last);
      }
>>>>>>> ab896be9
    },

    didStopScrolling: function(e) {
      if(this.isVirtual) {
        for(var i = 0; i < this._virtualItemsToRemove.length; i++) {
          var el = this._virtualItemsToRemove[i];
          //el.parentNode.removeChild(el);
          this.didHideItem && this.didHideItem(i);
        }
        // Once scrolling stops, check if we need to remove old items

<<<<<<< HEAD
    _handleEndDrag: function(e) {
      ionic.views.ListView.__super__._handleEndDrag.call(this, e);
      var _this = this;
      
      return;
      if(!this._dragOp) {
        this._initDrag();
        return;
=======
      }
    },

    _initDrag: function() {
      ionic.views.ListView.__super__._initDrag.call(this);

      //this._isDragging = false;
      //this._dragOp = null;
    },

    // Return the list item from the given target
    _getItem: function(target) {
      while(target) {
        if(target.classList.contains('list-item')) {
          return target;
        }
        target = target.parentNode;
>>>>>>> ab896be9
      }
      return null;
    },

<<<<<<< HEAD
      this._dragOp.end(e, function() {
        _this._initDrag();
      });
    },

    /**
     * Process the drag event to move the item to the left or right.
     */
    _handleDrag: function(e) {
      ionic.views.ListView.__super__._handleDrag.call(this, e);
      var _this = this, content, buttons;

      return;
      if(!this._dragOp) {
        this._startDrag(e);
        if(!this._dragOp) { return; }
      }

      this._dragOp.drag(e);
    }
  });

})(ionic);
;
(function(ionic) {
'use strict';
  /**
   * An ActionSheet is the slide up menu popularized on iOS.
   *
   * You see it all over iOS apps, where it offers a set of options 
   * triggered after an action.
   */
  ionic.views.Loading = function(opts) {
    var _this = this;

    this.el = opts.el;

    this.maxWidth = opts.maxWidth || 200;

    this._loadingBox = this.el.querySelector('.loading');
  };

=======

    _startDrag: function(e) {
      ionic.views.ListView.__super__._startDrag.call(this, e);

      return;

      var _this = this;

      this._isDragging = false;

      // Check if this is a reorder drag
      if(ionic.DomUtil.getParentOrSelfWithClass(e.target, 'list-item-drag') && (e.gesture.direction == 'up' || e.gesture.direction == 'down')) {
        var item = this._getItem(e.target);

        if(item) {
          this._dragOp = new ReorderDrag({ el: item });
          this._dragOp.start(e);
        }
      }

      // Check if this is a "pull down" drag for pull to refresh
      else if(e.gesture.direction == 'down') {
        this._dragOp = new PullToRefreshDrag({
          el: this.el,
          onRefresh: function() {
            _this.onRefresh && _this.onRefresh();
          },
          onRefreshHolding: function() {
            _this.onRefreshHolding && _this.onRefreshHolding();
          },
          onRefreshOpening: function(ratio) {
            _this.onRefreshOpening && _this.onRefreshOpening(ratio);
          }
        });
        this._dragOp.start(e);
      } 

      // Or check if this is a swipe to the side drag
      else if(e.gesture.direction == 'left' || e.gesture.direction == 'right') {
        this._dragOp = new SlideDrag({ el: this.el });
        this._dragOp.start(e);
      }
    },


    _handleEndDrag: function(e) {
      ionic.views.ListView.__super__._handleEndDrag.call(this, e);
      var _this = this;
      
      return;
      if(!this._dragOp) {
        this._initDrag();
        return;
      }

      this._dragOp.end(e, function() {
        _this._initDrag();
      });
    },

    /**
     * Process the drag event to move the item to the left or right.
     */
    _handleDrag: function(e) {
      ionic.views.ListView.__super__._handleDrag.call(this, e);
      var _this = this, content, buttons;

      return;
      if(!this._dragOp) {
        this._startDrag(e);
        if(!this._dragOp) { return; }
      }

      this._dragOp.drag(e);
    }
  });

})(ionic);
;
(function(ionic) {
'use strict';
  /**
   * An ActionSheet is the slide up menu popularized on iOS.
   *
   * You see it all over iOS apps, where it offers a set of options 
   * triggered after an action.
   */
  ionic.views.Loading = function(opts) {
    var _this = this;

    this.el = opts.el;

    this.maxWidth = opts.maxWidth || 200;

    this._loadingBox = this.el.querySelector('.loading');
  };

>>>>>>> ab896be9
  ionic.views.Loading.prototype = {
    show: function() {
      var _this = this;

      if(this._loadingBox) {
        //window.requestAnimationFrame(function() {
          var lb = _this._loadingBox;

          var width = Math.min(_this.maxWidth, Math.max(window.outerWidth - 40, lb.offsetWidth));

          lb.style.width = width;

          lb.style.marginLeft = (-lb.offsetWidth) / 2 + 'px';
          lb.style.marginTop = (-lb.offsetHeight) / 2 + 'px';

          _this.el.classList.add('active');
        //});
      }
    },
    hide: function() {
      // Force a reflow so the animation will actually run
      this.el.offsetWidth;

      this.el.classList.remove('active');
    }
  };

})(ionic);
;
(function(ionic) {
'use strict';
  ionic.views.Modal = function(opts) {
    this.el = opts.el;
  };

  ionic.views.Modal.prototype = {
    show: function() {
      this.el.classList.add('active');
    },
    hide: function() {
      this.el.classList.remove('active');
    }
  };

})(ionic);
;
(function(ionic) {
'use strict';

  ionic.views.NavBar = function(opts) {
    this.el = opts.el;

    this._titleEl = this.el.querySelector('.title');

    if(opts.hidden) {
      this.hide();
    }
  };

  ionic.views.NavBar.prototype = {
    hide: function() {
      this.el.classList.add('hidden');
    },
    show: function() {
      this.el.classList.remove('hidden');
    },
    shouldGoBack: function() {},

    setTitle: function(title) {
      if(!this._titleEl) {
        return;
      }
      this._titleEl.innerHTML = title;
    },

    showBackButton: function(shouldShow) {
      var _this = this;

      if(!this._currentBackButton) {
        var back = document.createElement('a');
        back.className = 'button back';
        back.innerHTML = 'Back';

        this._currentBackButton = back;
        this._currentBackButton.onclick = function(event) {
          _this.shouldGoBack && _this.shouldGoBack();
        };
      }

      if(shouldShow && !this._currentBackButton.parentNode) {
        // Prepend the back button
        this.el.insertBefore(this._currentBackButton, this.el.firstChild);
      } else if(!shouldShow && this._currentBackButton.parentNode) {
        // Remove the back button if it's there
        this._currentBackButton.parentNode.removeChild(this._currentBackButton);
      }
    }
  };

})(ionic);
;
(function(ionic) {
'use strict';
  /**
   * An ActionSheet is the slide up menu popularized on iOS.
   *
   * You see it all over iOS apps, where it offers a set of options 
   * triggered after an action.
   */
  ionic.views.Popup = function(opts) {
    var _this = this;

    this.el = opts.el;
  };

  ionic.views.Popup.prototype = {
    setTitle: function(title) {
      var titleEl = el.querySelector('.popup-title');
      if(titleEl) {
        titleEl.innerHTML = title;
      }
    },
    alert: function(message) {
      var _this = this;

      window.requestAnimationFrame(function() {
        _this.setTitle(message);
        _this.el.classList.add('active');
      });
    },
    hide: function() {
      // Force a reflow so the animation will actually run
      this.el.offsetWidth;

      this.el.classList.remove('active');
    }
  };

})(ionic);
;
(function(ionic) {
'use strict';

  ionic.views.SideMenu = function(opts) {
    this.el = opts.el;
    this.width = opts.width;
    this.isEnabled = opts.isEnabled || true;
  };

  ionic.views.SideMenu.prototype = {
    getFullWidth: function() {
      return this.width;
    },
    setIsEnabled: function(isEnabled) {
      this.isEnabled = isEnabled;
    },
    bringUp: function() {
      this.el.style.zIndex = 0;
    },
    pushDown: function() {
      this.el.style.zIndex = -1;
    }
  };

})(ionic);
;
/**
 * The SlideBox is a swipeable, slidable, slideshowable box. Think of any image gallery
 * or iOS "dot" pager gallery, or maybe a carousel.
 *
 * Each screen fills the full width and height of the viewport, and screens can
 * be swiped between, or set to automatically transition.
 */
(function(ionic) {
'use strict';

  ionic.views.SlideBox = function(opts) {
    var _this = this;

    this.el = opts.el;
    this.pager = this.el.querySelector('.slide-box-pager');

    // The drag threshold is the pixel delta that will trigger a drag (to 
    // avoid accidental dragging)
    this.dragThresholdX = opts.dragThresholdX || 10;
    // The velocity threshold is a velocity of drag that indicates a "swipe". This
    // number is taken from hammer.js's calculations
    this.velocityXThreshold = opts.velocityXThreshold || 0.3;

    // Initialize the slide index to the first page and update the pager
    this.slideIndex = 0;
    this._updatePager();


    // Listen for drag and release events
    window.ionic.onGesture('drag', function(e) {
      _this._handleDrag(e);
    }, this.el);
    window.ionic.onGesture('release', function(e) {
      _this._handleEndDrag(e);
    }, this.el);
  };

  ionic.views.SlideBox.prototype = {
    /**
     * Tell the pager to update itself if content is added or
     * removed. 
     */
    update: function() {
      this._updatePager();
    },

    prependSlide: function(el) {
      var content = this.el.firstElementChild;
      if(!content) { return; }

      var slideWidth = content.offsetWidth;
      var offsetX = parseFloat(content.style.webkitTransform.replace('translate3d(', '').split(',')[0]) || 0;
      var newOffsetX = Math.min(0, offsetX - slideWidth);
          
      content.insertBefore(el, content.firstChild);

      content.classList.remove('slide-box-animating');
      content.style.webkitTransform = 'translate3d(' + newOffsetX + 'px, 0, 0)';

      this._prependPagerIcon();
      this.slideIndex = (this.slideIndex + 1) % content.children.length;
      this._updatePager();
    },

    appendSlide: function(el) {
      var content = this.el.firstElementChild;
      if(!content) { return; }

      content.classList.remove('slide-box-animating');
      content.appendChild(el);

      this._appendPagerIcon();
      this._updatePager();
    },

    removeSlide: function(index) {
      var content = this.el.firstElementChild;
      if(!content) { return; }

      var items = this.el.firstElementChild;
      items.removeChild(items.firstElementChild);

      var slideWidth = content.offsetWidth;
      var offsetX = parseFloat(content.style.webkitTransform.replace('translate3d(', '').split(',')[0]) || 0;
      var newOffsetX = Math.min(0, offsetX + slideWidth);
          
      content.classList.remove('slide-box-animating');
      content.style.webkitTransform = 'translate3d(' + newOffsetX + 'px, 0, 0)';

      this._removePagerIcon();
      this.slideIndex = Math.max(0, (this.slideIndex - 1) % content.children.length);
      this._updatePager();
    },

    /**
     * Slide to the given slide index.
     *
     * @param {int} the index of the slide to animate to.
     */
    slideToSlide: function(index) {
      var content = this.el.firstElementChild;
      if(!content) {
        return;
      }

      // Get the width of one slide
      var slideWidth = content.offsetWidth;

      // Calculate the new offsetX position which is just
      // N slides to the left, where N is the given index
      var offsetX = index * slideWidth;

      // Calculate the max X position we'd allow based on how many slides
      // there are.
      var maxX = Math.max(0, content.children.length - 1) * slideWidth;

      // Bounds the offset X position in the range maxX >= offsetX >= 0
      offsetX = offsetX < 0 ? 0 : offsetX > maxX ? maxX : offsetX;

      // Animate and slide the slides over
      content.classList.add('slide-box-animating');
      content.style.webkitTransform = 'translate3d(' + -offsetX + 'px, 0, 0)';

      // Update the slide index
      this.slideIndex = Math.ceil(offsetX / slideWidth);

      this._updatePager();
    },

    /**
     * Get the currently set slide index. This method
     * is updated before any transitions run, so the
     * value could be early.
     *
     * @return {int} the current slide index
     */
    getSlideIndex: function() {
      return this.slideIndex;
    },

    _appendPagerIcon: function() {
      if(!this.pager || !this.pager.children.length) { return; }

      var newPagerChild = this.pager.children[0].cloneNode();
      this.pager.appendChild(newPagerChild);
    },

    _prependPagerIcon: function() {
      if(!this.pager || !this.pager.children.length) { return; }

      var newPagerChild = this.pager.children[0].cloneNode();
      this.pager.insertBefore(newPagerChild, this.pager.firstChild);
    },

    _removePagerIcon: function() {
      if(!this.pager || !this.pager.children.length) { return; }

      this.pager.removeChild(this.pager.firstElementChild);
    },

    /**
     * If we have a pager, update the active page when the current slide
     * changes.
     */
    _updatePager: function() {
      if(!this.pager) {
        return;
      }

      var numPagerChildren = this.pager.children.length;
      if(!numPagerChildren) {
        // No children to update
        return;
      }

      // Update the active state of the pager icons
      for(var i = 0, j = this.pager.children.length; i < j; i++) {
        if(i == this.slideIndex) {
          this.pager.children[i].classList.add('active');
        } else {
          this.pager.children[i].classList.remove('active');
        }
      }
    },

    _initDrag: function() {
      this._isDragging = false;
      this._drag = null;
    },

    _handleEndDrag: function(e) {
      var _this = this,
          finalOffsetX, content, ratio, slideWidth, totalWidth, offsetX;

      window.requestAnimationFrame(function() {
      
        // We didn't have a drag, so just init and leave
        if(!_this._drag) {
          _this._initDrag();
          return;
        }

        // We did have a drag, so we need to snap to the correct spot

        // Grab the content layer
        content = _this._drag.content;

        // Enable transition duration
        content.classList.add('slide-box-animating');

        // Grab the current offset X position
        offsetX = parseFloat(content.style.webkitTransform.replace('translate3d(', '').split(',')[0]) || 0;

        // Calculate how wide a single slide is, and their total width
        slideWidth = content.offsetWidth;
        totalWidth = content.offsetWidth * content.children.length;

        // Calculate how far in this slide we've dragged
        ratio = (offsetX % slideWidth) / slideWidth;

        if(ratio >= 0) {
          // Anything greater than zero is too far left, this is an extreme case
          // TODO: Do we need this anymore?
          finalOffsetX = 0;
        } else if(ratio >= -0.5) {
          // We are less than half-way through a drag
          // Sliiide to the left
          finalOffsetX = Math.max(0, Math.floor(Math.abs(offsetX) / slideWidth) * slideWidth);
        } else {
          // We are more than half-way through a drag
          // Sliiide to the right
          finalOffsetX = Math.min(totalWidth - slideWidth, Math.ceil(Math.abs(offsetX) / slideWidth) * slideWidth);
        }


        if(e.gesture.velocityX > _this.velocityXThreshold) {
          if(e.gesture.direction == 'left') {
            _this.slideToSlide(_this.slideIndex + 1);
          } else if(e.gesture.direction == 'right') {
            _this.slideToSlide(_this.slideIndex - 1);
          }
        } else {
          // Calculate the new slide index (or "page")
          _this.slideIndex = Math.ceil(finalOffsetX / slideWidth);

          // Negative offsetX to slide correctly
          content.style.webkitTransform = 'translate3d(' + -finalOffsetX + 'px, 0, 0)';
        }

        _this._initDrag();
      });
    },

    /**
     * Initialize a drag by grabbing the content area to drag, and any other
     * info we might need for the dragging.
     */
    _startDrag: function(e) {
      var offsetX, content;

      this._initDrag();

      // Make sure to grab the element we will slide as our target
      content = ionic.DomUtil.getParentOrSelfWithClass(e.target, 'slide-box-slides');
      if(!content) {
        return;
      }

      // Disable transitions during drag
      content.classList.remove('slide-box-animating');

      // Grab the starting X point for the item (for example, so we can tell whether it is open or closed to start)
      offsetX = parseFloat(content.style.webkitTransform.replace('translate3d(', '').split(',')[0]) || 0;

      this._drag = {
        content: content,
        startOffsetX: offsetX,
        resist: 1
      };
    },

    /**
     * Process the drag event to move the item to the left or right.
     */
    _handleDrag: function(e) {
      var _this = this;

      window.requestAnimationFrame(function() {
        var content;

        // We really aren't dragging
        if(!_this._drag) {
          _this._startDrag(e);
        }

        // Sanity
        if(!_this._drag) { return; }

        // Stop any default events during the drag
        e.preventDefault();

        // Check if we should start dragging. Check if we've dragged past the threshold.
        if(!_this._isDragging && (Math.abs(e.gesture.deltaX) > _this.dragThresholdX)) {
          _this._isDragging = true;
        }

        if(_this._isDragging) {
          content = _this._drag.content;

          var newX = _this._drag.startOffsetX + (e.gesture.deltaX / _this._drag.resist);

          var rightMostX = -(content.offsetWidth * Math.max(0, content.children.length - 1));

          if(newX > 0) {
            // We are dragging past the leftmost pane, rubber band
            _this._drag.resist = (newX / content.offsetWidth) + 1.4;
          } else if(newX < rightMostX) {
            // Dragging past the rightmost pane, rubber band
            //newX = Math.min(rightMostX, + (((e.gesture.deltaX + buttonsWidth) * 0.4)));
            _this._drag.resist = (Math.abs(newX) / content.offsetWidth) - 0.6;
          }

          _this._drag.content.style.webkitTransform = 'translate3d(' + newX + 'px, 0, 0)';
        }
      });
    }
  };

})(window.ionic);
;
(function(ionic) {
'use strict';

ionic.views.TabBarItem = function(el) {
  this.el = el;

  this._buildItem();
};
ionic.views.TabBarItem.prototype = {
  // Factory for creating an item from a given javascript object
  create: function(itemData) {
    var item = document.createElement('a');
    item.className = 'tab-item';

    // If there is an icon, add the icon element
    if(itemData.icon) {
      var icon = document.createElement('i');
      icon.className = itemData.icon;
      item.appendChild(icon);
    }
    item.appendChild(document.createTextNode(itemData.title));

    return new ionic.views.TabBarItem(item);
  },


  _buildItem: function() {
    var _this = this, child, children = Array.prototype.slice.call(this.el.children);

    for(var i = 0, j = children.length; i < j; i++) {
      child = children[i];

      // Test if this is a "i" tag with icon in the class name
      // TODO: This heuristic might not be sufficient
      if(child.tagName.toLowerCase() == 'i' && /icon/.test(child.className)) {
        this.icon = child.className;
        break;
      }

    }

    // Set the title to the text content of the tab.
    this.title = this.el.innerText.trim();

    this._tapHandler = function(e) {
      _this.onTap && _this.onTap(e);
    };

    ionic.on('tap', this._tapHandler, this.el);
  },
  onTap: function(e) {
    console.log('On tap');
  },

  // Remove the event listeners from this object
  destroy: function() {
    ionic.off('tap', this._tapHandler, this.el);
  },

  getIcon: function() {
    return this.icon;
  },

  getTitle: function() {
    return this.title;
  },

  setSelected: function(isSelected) {
    this.isSelected = isSelected;
    if(isSelected) {
      this.el.classList.add('active');
    } else {
      this.el.classList.remove('active');
    }
  }
};

ionic.views.TabBar = function(opts) {
  this.el = opts.el;
   
  this.items = [];

  this._buildItems();
};

ionic.views.TabBar.prototype = {
  // get all the items for the TabBar
  getItems: function() {
    return this.items;
  },

  // Add an item to the tab bar
  addItem: function(item) {
    // Create a new TabItem
    var tabItem = ionic.views.TabBarItem.prototype.create(item);

    this.appendItemElement(tabItem);

    this.items.push(tabItem);
    this._bindEventsOnItem(tabItem);
  },

  appendItemElement: function(item) {
    if(!this.el) {
      return;
    }
    this.el.appendChild(item.el);
  },

  // Remove an item from the tab bar
  removeItem: function(index) {
    var item = this.items[index];
    if(!item) {
      return;
    }
    item.onTap = undefined;
    item.destroy();
  },

  _bindEventsOnItem: function(item) {
    var _this = this;

    if(!this._itemTapHandler) {
      this._itemTapHandler = function(e) {
        //_this.selectItem(this);
        _this.trySelectItem(this);
      };
    }
    item.onTap = this._itemTapHandler;
  },

  // Get the currently selected item
  getSelectedItem: function() {
    return this.selectedItem;
  },

  // Set the currently selected item by index
  setSelectedItem: function(index) {
    this.selectedItem = this.items[index];

    // Deselect all
    for(var i = 0, j = this.items.length; i < j; i += 1) {
      this.items[i].setSelected(false);
    }

    // Select the new item
    if(this.selectedItem) {
      this.selectedItem.setSelected(true);
      //this.onTabSelected && this.onTabSelected(this.selectedItem, index);
    }
  },

  // Select the given item assuming we can find it in our
  // item list.
  selectItem: function(item) {
    for(var i = 0, j = this.items.length; i < j; i += 1) {
      if(this.items[i] == item) {
        this.setSelectedItem(i);
        return;
      }
    }
  },

  // Try to select a given item. This triggers an event such
  // that the view controller managing this tab bar can decide
  // whether to select the item or cancel it.
  trySelectItem: function(item) {
    for(var i = 0, j = this.items.length; i < j; i += 1) {
      if(this.items[i] == item) {
        this.tryTabSelect && this.tryTabSelect(i);
        return;
      }
    }
  },

  // Build the initial items list from the given DOM node.
  _buildItems: function() {

    var item, items = Array.prototype.slice.call(this.el.children);

    for(var i = 0, j = items.length; i < j; i += 1) {
      item =  new ionic.views.TabBarItem(items[i]);
      this.items[i] = item;
      this._bindEventsOnItem(item);
    }
  
    if(this.items.length > 0) {
      this.selectedItem = this.items[0];
    }

  },

  // Destroy this tab bar
  destroy: function() {
    for(var i = 0, j = this.items.length; i < j; i += 1) {
      this.items[i].destroy();
    }
    this.items.length = 0;
  }
};

})(window.ionic);
;
(function(ionic) {
'use strict';

  ionic.views.Toggle = function(opts) {
    this.el = opts.el;
    this.checkbox = opts.checkbox;
    this.handle = opts.handle;
    this.openPercent = -1;
  };

  ionic.views.Toggle.prototype = {

    tap: function(e) {
      this.val( !this.checkbox.checked );
    },

    drag: function(e) {
      var slidePageLeft = this.checkbox.offsetLeft + (this.handle.offsetWidth / 2);
      var slidePageRight = this.checkbox.offsetLeft + this.checkbox.offsetWidth - (this.handle.offsetWidth / 2);

      if(e.pageX >= slidePageRight - 4) {
        this.val(true);
      } else if(e.pageX <= slidePageLeft) {
        this.val(false);
      } else {
        this.setOpenPercent( Math.round( (1 - ((slidePageRight - e.pageX) / (slidePageRight - slidePageLeft) )) * 100) );
      }
    },

    setOpenPercent: function(openPercent) {
      // only make a change if the new open percent has changed
      if(this.openPercent < 0 || (openPercent < (this.openPercent - 3) || openPercent > (this.openPercent + 3) ) ) {
        this.openPercent = openPercent;

        if(openPercent === 0) {
          this.val(false);
        } else if(openPercent === 100) {
          this.val(true);
        } else {
          var openPixel = Math.round( (openPercent / 100) * this.checkbox.offsetWidth - (this.handle.offsetWidth) );
          openPixel = (openPixel < 1 ? 0 : openPixel);
          this.handle.style.webkitTransform = 'translate3d(' + openPixel + 'px,0,0)';
        }
      }
    },

    release: function(e) {
      this.val( this.openPercent >= 50 );
    },

    val: function(value) {
      if(value === true || value === false) {
        if(this.handle.style.webkitTransform !== "") {
          this.handle.style.webkitTransform = "";
        }
        this.checkbox.checked = value;
        this.openPercent = (value ? 100 : 0);
      }
      return this.checkbox.checked;
    }

  };

})(ionic);
;
(function(ionic) {
'use strict';
  ionic.controllers.ViewController = function(options) {
    this.initialize.apply(this, arguments);
  };

  ionic.controllers.ViewController.inherit = ionic.inherit;

  ionic.extend(ionic.controllers.ViewController.prototype, {
    initialize: function() {},
    // Destroy this view controller, including all child views
    destroy: function() {
    }
  });

})(window.ionic);
;
(function(ionic) {
'use strict';

/**
 * The NavController makes it easy to have a stack
 * of views or screens that can be pushed and popped
 * for a dynamic navigation flow. This API is modelled
 * off of the UINavigationController in iOS.
 *
 * The NavController can drive a nav bar to show a back button
 * if the stack can be poppped to go back to the last view, and
 * it will handle updating the title of the nav bar and processing animations.
 */
ionic.controllers.NavController = ionic.controllers.ViewController.inherit({
  initialize: function(opts) {
    var _this = this;

    this.navBar = opts.navBar;
    this.content = opts.content;
    this.controllers = opts.controllers || [];

    this._updateNavBar();

    // TODO: Is this the best way?
    this.navBar.shouldGoBack = function() {
      _this.pop();
    };
  },

  /**
   * @return {array} the array of controllers on the stack.
   */
  getControllers: function() {
    return this.controllers;
  },

  /**
   * @return {object} the controller at the top of the stack.
   */
  getTopController: function() {
    return this.controllers[this.controllers.length-1];
  },

  /**
   * Push a new controller onto the navigation stack. The new controller
   * will automatically become the new visible view.
   *
   * @param {object} controller the controller to push on the stack.
   */
  push: function(controller) {
    var last = this.controllers[this.controllers.length - 1];

    this.controllers.push(controller);

    // Indicate we are switching controllers
    var shouldSwitch = this.switchingController && this.switchingController(controller) || true;

    // Return if navigation cancelled
    if(shouldSwitch === false)
      return;

    // Actually switch the active controllers

    // Remove the old one
    //last && last.detach();
    if(last) {
      last.isVisible = false;
      last.visibilityChanged && last.visibilityChanged();
    }

    // Grab the top controller on the stack
    var next = this.controllers[this.controllers.length - 1];

    // TODO: No DOM stuff here
    //this.content.el.appendChild(next.el);
    next.isVisible = true;
    next.visibilityChanged && next.visibilityChanged();

    this._updateNavBar();

    return controller;
  },

  /**
   * Pop the top controller off the stack, and show the last one. This is the
   * "back" operation.
   *
   * @return {object} the last popped controller
   */
  pop: function() {
    var next, last;

    // Make sure we keep one on the stack at all times
    if(this.controllers.length < 2) {
      return;
    }

    // Grab the controller behind the top one on the stack
    last = this.controllers.pop();
    if(last) {
      last.isVisible = false;
      last.visibilityChanged && last.visibilityChanged();
    }
    
    // Remove the old one
    //last && last.detach();

    next = this.controllers[this.controllers.length - 1];

    // TODO: No DOM stuff here
    //this.content.el.appendChild(next.el);
    next.isVisible = true;
    next.visibilityChanged && next.visibilityChanged();

    // Switch to it (TODO: Animate or such things here)

    this._updateNavBar();

    return last;
  },

  /**
   * Show the NavBar (if any)
   */
  showNavBar: function() {
    if(this.navBar) {
      this.navBar.show();
    }
  },

  /**
   * Hide the NavBar (if any)
   */
  hideNavBar: function() {
    if(this.navBar) {
      this.navBar.hide();
    }
  },

  // Update the nav bar after a push or pop
  _updateNavBar: function() {
    if(!this.getTopController() || !this.navBar) {
      return;
    }

    this.navBar.setTitle(this.getTopController().title);

    if(this.controllers.length > 1) {
      this.navBar.showBackButton(true);
    } else {
      this.navBar.showBackButton(false);
    }
  }
});

})(window.ionic);
;
(function(ionic) {
'use strict';

  /**
   * The SideMenuController is a controller with a left and/or right menu that
   * can be slid out and toggled. Seen on many an app.
   *
   * The right or left menu can be disabled or not used at all, if desired.
   */
  ionic.controllers.SideMenuController = ionic.controllers.ViewController.inherit({
    initialize: function(options) {
      var self = this;

      this.left = options.left;
      this.right = options.right;
      this.content = options.content;
      this.dragThresholdX = options.dragThresholdX || 10;
        
      this._rightShowing = false;
      this._leftShowing = false;
      this._isDragging = false;

      if(this.content) {
        this.content.onDrag = function(e) {
          self._handleDrag(e);
        };

        this.content.endDrag = function(e) {
          self._endDrag(e);
        };
      }
    },
    /**
     * Set the content view controller if not passed in the constructor options.
     * 
     * @param {object} content
     */
    setContent: function(content) {
      var self = this;

      this.content = content;

      this.content.onDrag = function(e) {
        self._handleDrag(e);
      };

      this.content.endDrag = function(e) {
        self._endDrag(e);
      };
    },

    /**
     * Toggle the left menu to open 100%
     */
    toggleLeft: function() {
      var openAmount = this.getOpenAmount();
      if(openAmount > 0) {
        this.openPercentage(0);
      } else {
        this.openPercentage(100);
      }
    },

    /**
     * Toggle the right menu to open 100%
     */
    toggleRight: function() {
      var openAmount = this.getOpenAmount();
      if(openAmount < 0) {
        this.openPercentage(0);
      } else {
        this.openPercentage(-100);
      }
    },

    /**
     * Close all menus.
     */
    close: function() {
      this.openPercentage(0);
    },

    /**
     * @return {float} The amount the side menu is open, either positive or negative for left (positive), or right (negative)
     */
    getOpenAmount: function() {
      return this.content.getTranslateX() || 0;
    },

    /**
     * @return {float} The ratio of open amount over menu width. For example, a
     * menu of width 100 open 50 pixels would be open 50% or a ratio of 0.5. Value is negative
     * for right menu.
     */
    getOpenRatio: function() {
      var amount = this.getOpenAmount();
      if(amount >= 0) {
        return amount / this.left.width;
      }
      return amount / this.right.width;
    },

    /**
     * @return {float} The percentage of open amount over menu width. For example, a
     * menu of width 100 open 50 pixels would be open 50%. Value is negative
     * for right menu.
     */
    getOpenPercentage: function() {
      return this.getOpenRatio() * 100;
    },

    /**
     * Open the menu with a given percentage amount.
     * @param {float} percentage The percentage (positive or negative for left/right) to open the menu.
     */
    openPercentage: function(percentage) {
      var p = percentage / 100;
      var maxLeft = this.left.width;
      var maxRight = this.right.width;
      if(percentage >= 0) {
        this.openAmount(maxLeft * p);
      } else {
        this.openAmount(maxRight * p);
      }
    },

    /**
     * Open the menu the given pixel amount.
     * @param {float} amount the pixel amount to open the menu. Positive value for left menu,
     * negative value for right menu (only one menu will be visible at a time).
     */
    openAmount: function(amount) {
      var maxLeft = this.left.width;
      var maxRight = this.right.width;

      // Check if we can move to that side, depending if the left/right panel is enabled
      if((!this.left.isEnabled && amount > 0) || (!this.right.isEnabled && amount < 0)) {
        return;
      }

      if((this._leftShowing && amount > maxLeft) || (this._rightShowing && amount < -maxRight)) {
        return;
      }
      
      this.content.setTranslateX(amount);

      if(amount >= 0) {
        this._leftShowing = true;
        this._rightShowing = false;

        // Push the z-index of the right menu down
        this.right.pushDown();
        // Bring the z-index of the left menu up
        this.left.bringUp();
      } else {
        this._rightShowing = true;
        this._leftShowing = false;

        // Bring the z-index of the right menu up
        this.right.bringUp();
        // Push the z-index of the left menu down
        this.left.pushDown();
      }
    },

    /**
     * Given an event object, find the final resting position of this side
     * menu. For example, if the user "throws" the content to the right and 
     * releases the touch, the left menu should snap open (animated, of course).
     *
     * @param {Event} e the gesture event to use for snapping
     */
    snapToRest: function(e) {
      // We want to animate at the end of this
      this.content.enableAnimation();
      this._isDragging = false;

      // Check how much the panel is open after the drag, and
      // what the drag velocity is
      var ratio = this.getOpenRatio();

      if(ratio === 0)
        return;

      var velocityThreshold = 0.3;
      var velocityX = e.gesture.velocityX;
      var direction = e.gesture.direction;

      // Less than half, going left 
      //if(ratio > 0 && ratio < 0.5 && direction == 'left' && velocityX < velocityThreshold) {
      //this.openPercentage(0);
      //}

      // Going right, less than half, too slow (snap back)
      if(ratio > 0 && ratio < 0.5 && direction == 'right' && velocityX < velocityThreshold) {
        this.openPercentage(0);
      }

      // Going left, more than half, too slow (snap back)
      else if(ratio > 0.5 && direction == 'left' && velocityX < velocityThreshold) {
        this.openPercentage(100);
      }

      // Going left, less than half, too slow (snap back)
      else if(ratio < 0 && ratio > -0.5 && direction == 'left' && velocityX < velocityThreshold) {
        this.openPercentage(0);
      }

      // Going right, more than half, too slow (snap back)
      else if(ratio < 0.5 && direction == 'right' && velocityX < velocityThreshold) {
        this.openPercentage(-100);
      }
      
      // Going right, more than half, or quickly (snap open)
      else if(direction == 'right' && ratio >= 0 && (ratio >= 0.5 || velocityX > velocityThreshold)) {
        this.openPercentage(100);
      }
      
      // Going left, more than half, or quickly (span open)
      else if(direction == 'left' && ratio <= 0 && (ratio <= -0.5 || velocityX > velocityThreshold)) {
        this.openPercentage(-100);
      }
      
      // Snap back for safety
      else {
        this.openPercentage(0);
      }
    },

    // End a drag with the given event
    _endDrag: function(e) {
      this.snapToRest(e);
      this._startX = null;
      this._lastX = null;
      this._offsetX = null;
    },

    // Handle a drag event
    _handleDrag: function(e) {
      // If we don't have start coords, grab and store them
      if(!this._startX) {
        this._startX = e.gesture.touches[0].pageX;
        this._lastX = this._startX;
      } else {
        // Grab the current tap coords
        this._lastX = e.gesture.touches[0].pageX;
      }

      // Calculate difference from the tap points
      if(!this._isDragging && Math.abs(this._lastX - this._startX) > this.dragThresholdX) {
        // if the difference is greater than threshold, start dragging using the current
        // point as the starting point
        this._startX = this._lastX;

        this._isDragging = true;
        // Initialize dragging
        this.content.disableAnimation();
        this._offsetX = this.getOpenAmount();
      }

      if(this._isDragging) {
        this.openAmount(this._offsetX + (this._lastX - this._startX));
      }
    }
  });

})(ionic);
;
(function(ionic) {
'use strict';

/**
 * The TabBarController handles a set of view controllers powered by a tab strip
 * at the bottom (or possibly top) of a screen.
 *
 * The API here is somewhat modelled off of UITabController in the sense that the
 * controllers actually define what the tab will look like (title, icon, etc.).
 *
 * Tabs shouldn't be interacted with through your own code. Instead, use the controller
 * methods which will power the tab bar.
 */
ionic.controllers.TabBarController = ionic.controllers.ViewController.inherit({
  initialize: function(options) {
    this.tabBar = options.tabBar;

    this._bindEvents();

    this.controllers = [];

    var controllers = options.controllers || [];

    for(var i = 0; i < controllers.length; i++) {
      this.addController(controllers[i]);
    }

    // Bind or set our tabWillChange callback
    this.controllerWillChange = options.controllerWillChange || function(controller) {};
    this.controllerChanged = options.controllerChanged || function(controller) {};

    // Try to select the first controller if we have one
    this.setSelectedController(0);
  },
  // Start listening for events on our tab bar
  _bindEvents: function() {
    var _this = this;

    this.tabBar.tryTabSelect = function(index) {
      _this.setSelectedController(index);
    };
  },


  selectController: function(index) {
    var shouldChange = true;

    // Check if we should switch to this tab. This lets the app
    // cancel tab switches if the context isn't right, for example.
    if(this.controllerWillChange) {
      if(this.controllerWillChange(this.controllers[index], index) === false) {
        shouldChange = false;
      }
    }

    if(shouldChange) {
      this.setSelectedController(index);
    }
  },

  // Force the selection of a controller at the given index
  setSelectedController: function(index) {
    if(index >= this.controllers.length) {
      return;
    }
    var lastController = this.selectedController;
    var lastIndex = this.selectedIndex;

    this.selectedController = this.controllers[index];
    this.selectedIndex = index;

    this._showController(index);
    this.tabBar.setSelectedItem(index);

    this.controllerChanged && this.controllerChanged(lastController, lastIndex, this.selectedController, this.selectedIndex);
  },

  _showController: function(index) {
    var c;

    for(var i = 0, j = this.controllers.length; i < j; i ++) {
      c = this.controllers[i];
      //c.detach && c.detach();
      c.isVisible = false;
      c.visibilityChanged && c.visibilityChanged();
    }

    c = this.controllers[index];
    //c.attach && c.attach();
    c.isVisible = true;
    c.visibilityChanged && c.visibilityChanged();
  },

  _clearSelected: function() {
    this.selectedController = null;
    this.selectedIndex = -1;
  },

  // Return the tab at the given index
  getController: function(index) {
    return this.controllers[index];
  },

  // Return the current tab list
  getControllers: function() {
    return this.controllers;
  },

  // Get the currently selected controller
  getSelectedController: function() {
    return this.selectedController;
  },

  // Get the index of the currently selected controller
  getSelectedControllerIndex: function() {
    return this.selectedIndex;
  },

  // Add a tab
  addController: function(controller) {
    this.controllers.push(controller);

    this.tabBar.addItem({
      title: controller.title,
      icon: controller.icon
    });

    // If we don't have a selected controller yet, select the first one.
    if(!this.selectedController) {
      this.setSelectedController(0);
    }
  },

  // Set the tabs and select the first
  setControllers: function(controllers) {
    this.controllers = controllers;
    this._clearSelected();
    this.selectController(0);
  },
});

})(window.ionic);<|MERGE_RESOLUTION|>--- conflicted
+++ resolved
@@ -2002,7 +2002,8 @@
     _scrollTo: function(x, y, time, easing) {
       var _this = this;
 
-<<<<<<< HEAD
+      time = time || 0;
+
       var start = Date.now();
 
       easing = easing || 'cubic-bezier(0.1, 0.57, 0.1, 1)';
@@ -2016,28 +2017,10 @@
 
       var el = this.el;
 
-=======
-      time = time || 0;
-
-      var start = Date.now();
-
-      easing = easing || 'cubic-bezier(0.1, 0.57, 0.1, 1)';
-      var easingValues = easing.replace('cubic-bezier(', '').replace(')', '').split(',');
-      easingValues = [parseFloat(easingValues[0]), parseFloat(easingValues[1]), parseFloat(easingValues[2]), parseFloat(easingValues[3])];
-
-      var cubicBezierFunction = ionic.Animator.getCubicBezier(easingValues[0], easingValues[1], easingValues[2], easingValues[3], time);
-
-      var ox = this.x, oy = this.y;
-
-
-      var el = this.el;
-
->>>>>>> ab896be9
       if(x !== null) {
         this.x = x;
       } else {
         x = this.x;
-<<<<<<< HEAD
       }
       if(y !== null) {
         this.y = y;
@@ -2047,21 +2030,10 @@
 
       if(ox == x && oy == y) {
         time = 0;
-=======
-      }
-      if(y !== null) {
-        this.y = y;
-      } else {
-        y = this.y;
-      }
-
-      if(ox == x && oy == y) {
-        time = 0;
       }
 
       if(time == Infinity) {
         debugger;
->>>>>>> ab896be9
       }
 
       var dx = ox - x;
@@ -2250,8 +2222,6 @@
       destination = current + ( speed * speed ) / ( 2 * deceleration ) * ( distance < 0 ? -1 : 1 );
       duration = speed / deceleration;
 
-<<<<<<< HEAD
-=======
       if(speed === 0) {
         return {
           destination: current,
@@ -2259,7 +2229,6 @@
         };
       }
 
->>>>>>> ab896be9
       // Check if the final destination needs to be rubber banded
       if ( destination < lowerMargin ) {
         // We have dragged too far down, snap back to the maximum
@@ -2380,7 +2349,6 @@
       if(_this._isStopped) {
         _this._initDrag();
         return;
-<<<<<<< HEAD
       }
 
       // We really aren't dragging
@@ -2464,103 +2432,10 @@
           }
 
           _this.didScroll && _this.didScroll({
-=======
-      }
-
-      // We really aren't dragging
-      if(!_this._drag) {
-        _this._startDrag(e);
-        if(!_this._drag) { return; }
-      }
-
-      // Stop any default events during the drag
-      e.preventDefault();
-
-      var px = e.gesture.touches[0].pageX;
-      var py = e.gesture.touches[0].pageY;
-
-      var deltaX = px - _this._drag.pointX;
-      var deltaY = py - _this._drag.pointY;
-
-      _this._drag.pointX = px;
-      _this._drag.pointY = py;
-
-      // Check if we should start dragging. Check if we've dragged past the threshold.
-      if(!_this._isDragging && 
-          ((Math.abs(e.gesture.deltaY) > _this.dragThreshold) ||
-          (Math.abs(e.gesture.deltaX) > _this.dragThreshold))) {
-        _this._isDragging = true;
-      }
-
-      if(_this._isDragging) {
-        var drag = _this._drag;
-
-        // Request an animation frame to batch DOM reads/writes
-        window.requestAnimationFrame(function() {
-          // We are dragging, grab the current content height
-
-          var totalWidth = _this.el.scrollWidth;
-          var totalHeight = _this.el.scrollHeight;
-          var parentWidth = _this.el.parentNode.offsetWidth;
-          var parentHeight = _this.el.parentNode.offsetHeight;
-          var maxX = Math.min(0, (-totalWidth + parentWidth));
-          var maxY = Math.min(0, (-totalHeight + parentHeight));
-
-          // Grab current timestamp to keep our speend, etc.
-          // calculations in a window
-          var timestamp = Date.now();
-
-          // Calculate the new Y point for the container
-          // TODO: Only enable certain axes
-          var newX = _this.x + deltaX;
-          var newY = _this.y + deltaY;
-
-          if(newX > 0 || (-newX + parentWidth) > totalWidth) {
-            // Rubber band
-            newX = _this.x + deltaX / _this.rubberBandResistance;
-          }
-          // Check if the dragging is beyond the bottom or top
-          if(newY > 0 || (-newY + parentHeight) > totalHeight) {
-            // Rubber band
-            newY = _this.y + deltaY / _this.rubberBandResistance;
-          }
-
-          if(!_this.isHorizontalEnabled) {
-            newX = 0;
-          }
-          if(!_this.isVerticalEnabled) {
-            newY = 0;
-          }
-
-          // Update the new translated Y point of the container
-          _this.el.style.webkitTransform = 'translate3d(' + newX + 'px,' + newY + 'px, 0)';
-
-          // Store the last points
-          _this.x = newX;
-          _this.y = newY;
-
-          // Check if we need to reset the drag initial states if we've
-          // been dragging for a bit
-          if(timestamp - drag.startTime > 300) {
-            drag.startTime = timestamp;
-            drag.startX = _this.x;
-            drag.startY = _this.y;
-          }
-
-          _this.didScroll && _this.didScroll({
             target: _this.el,
             scrollLeft: -newX,
             scrollTop: -newY
           });
-
-          // Trigger a scroll event
-          ionic.trigger(_this.scrollEventName, {
->>>>>>> ab896be9
-            target: _this.el,
-            scrollLeft: -newX,
-            scrollTop: -newY
-          });
-<<<<<<< HEAD
 
           // Trigger a scroll event
           ionic.trigger(_this.scrollEventName, {
@@ -2574,14 +2449,6 @@
 
 
 
-=======
-        });
-      }
-    },
-
-
-
->>>>>>> ab896be9
     _handleEndDrag: function(e) {
       // We didn't have a drag, so just init and leave
       if(!this._drag) {
@@ -2661,12 +2528,9 @@
       });
     },
 
-<<<<<<< HEAD
-=======
     /**
      * Trigger a done scrolling event.
      */
->>>>>>> ab896be9
     _doneScrolling: function() {
       this.didStopScrolling && this.didStopScrolling({
         target: this.el,
@@ -3250,7 +3114,6 @@
 
       this._dragOp.drag(e);
     }
-<<<<<<< HEAD
   };
 
 })(ionic);
@@ -3457,195 +3320,10 @@
         }
 
         _this._currentDrag.content.style.webkitTransform = 'translate3d(' + newX + 'px, 0, 0)';
-=======
-  };
-
-})(ionic);
-;
-(function(ionic) {
-'use strict';
-
-  var DragOp = function() {};
-  DragOp.prototype = {
-    start: function(e) {
-    },
-    drag: function(e) {
-    },
-    end: function(e) {
-    }
-  };
-
-
-  /**
-   * The Pull To Refresh drag operation handles the well-known
-   * "pull to refresh" concept seen on various apps. This lets
-   * the user indicate they want to refresh a given list by dragging
-   * down.
-   *
-   * @param {object} opts the options for the pull to refresh drag.
-   */
-  var PullToRefreshDrag = function(opts) {
-    this.dragThresholdY = opts.dragThresholdY || 10;
-    this.onRefreshOpening = opts.onRefreshOpening || function() {};
-    this.onRefresh = opts.onRefresh || function() {};
-    this.onRefreshHolding = opts.onRefreshHolding || function() {};
-    this.el = opts.el;
-  };
-
-  PullToRefreshDrag.prototype = new DragOp();
-
-  PullToRefreshDrag.prototype.start = function(e) {
-    var content, refresher;
-
-    content = ionic.DomUtil.getParentOrSelfWithClass(e.target, 'list');
-    if(!content) { return; }
-
-    // Grab the refresher element that will show as you drag down
-    refresher = content.querySelector('.list-refresher');
-    if(!refresher) {
-      refresher = this._injectRefresher();
-    }
-
-    // Disable animations while dragging
-    refresher.classList.remove('list-refreshing');
-
-    this._currentDrag = {
-      refresher: refresher,
-      content: content,
-      isHolding: false
-    };
-  };
-
-  PullToRefreshDrag.prototype._injectRefresher = function() {
-    var refresher = document.createElement('div');
-    refresher.className = 'list-refresher';
-    this.el.insertBefore(refresher, this.el.firstChild);
-    return refresher;
-  };
-
-  PullToRefreshDrag.prototype.drag = function(e) {
-    var _this = this;
-
-    window.requestAnimationFrame(function() {
-      // We really aren't dragging
-      if(!_this._currentDrag) {
-        return;
-      }
-
-      // Check if we should start dragging. Check if we've dragged past the threshold,
-      // or we are starting from the open state.
-      if(!_this._isDragging && Math.abs(e.gesture.deltaY) > _this.dragThresholdY) {
-        _this._isDragging = true;
-      }
-
-      if(_this._isDragging) {
-        var refresher = _this._currentDrag.refresher;
-
-        var currentHeight = parseFloat(refresher.style.height);
-        refresher.style.height = e.gesture.deltaY + 'px';
-
-        var newHeight = parseFloat(refresher.style.height);
-        var firstChildHeight = parseFloat(refresher.firstElementChild.offsetHeight);
-
-        if(newHeight > firstChildHeight && !_this._currentDrag.isHolding) {
-          // The user is holding the refresh but hasn't let go of it
-          _this._currentDrag.isHolding = true;
-          _this.onRefreshHolding && _this.onRefreshHolding();
-        } else {
-          // Indicate what ratio of opening the list refresh drag is
-          var ratio = Math.min(1, newHeight / firstChildHeight);
-          _this.onRefreshOpening && _this.onRefreshOpening(ratio);
-        }
       }
     });
   };
 
-  PullToRefreshDrag.prototype.end = function(e, doneCallback) {
-    var _this = this;
-
-    // There is no drag, just end immediately
-    if(!this._currentDrag) {
-      return;
-    }
-
-    var refresher = this._currentDrag.refresher;
-
-    var currentHeight = parseFloat(refresher.style.height);
-    refresher.style.height = e.gesture.deltaY + 'px';
-
-    var firstChildHeight = parseFloat(refresher.firstElementChild.offsetHeight);
-
-    if(currentHeight > firstChildHeight) {
-      //this.refreshing();
-      refresher.classList.add('list-refreshing');
-      refresher.style.height = firstChildHeight + 'px';
-      this.onRefresh && _this.onRefresh();
-    } else {
-      // Enable animations
-      refresher.classList.add('list-refreshing');
-      refresher.style.height = '0px';
-      this.onRefresh && _this.onRefresh();
-    }
-
-    this._currentDrag = null;
-    doneCallback && doneCallback();
-  };
-
-
-  var SlideDrag = function(opts) {
-    this.dragThresholdX = opts.dragThresholdX || 10;
-    this.el = opts.el;
-  };
-
-  SlideDrag.prototype = new DragOp();
-  SlideDrag.prototype.start = function(e) {
-    var content, buttons, offsetX, buttonsWidth;
-
-    if(e.target.classList.contains('list-item-content')) {
-      content = e.target;
-    } else if(e.target.classList.contains('list-item')) {
-      content = e.target.querySelector('.list-item-content');
-    }
-
-    // If we don't have a content area as one of our children (or ourselves), skip
-    if(!content) {
-      return;
-    }
-
-    // Make sure we aren't animating as we slide
-    content.classList.remove('list-item-sliding');
-
-    // Grab the starting X point for the item (for example, so we can tell whether it is open or closed to start)
-    offsetX = parseFloat(content.style.webkitTransform.replace('translate3d(', '').split(',')[0]) || 0;
-
-    // Grab the buttons
-    buttons = content.parentNode.querySelector('.list-item-buttons');
-    if(!buttons) {
-      return;
-    }
-      
-    buttonsWidth = buttons.offsetWidth;
-
-    this._currentDrag = {
-      buttonsWidth: buttonsWidth,
-      content: content,
-      startOffsetX: offsetX
-    };
-  };
-
-  SlideDrag.prototype.drag = function(e) {
-    var _this = this, buttonsWidth;
-
-    window.requestAnimationFrame(function() {
-      // We really aren't dragging
-      if(!_this._currentDrag) {
-        return;
->>>>>>> ab896be9
-      }
-    });
-  };
-
-<<<<<<< HEAD
   SlideDrag.prototype.end = function(e, doneCallback) {
     var _this = this;
 
@@ -3815,143 +3493,8 @@
 
       if(!this.itemHeight && this.listEl) {
         this.itemHeight = this.listEl.children[0] && parseInt(this.listEl.children[0].style.height);
-=======
-      // Check if we should start dragging. Check if we've dragged past the threshold,
-      // or we are starting from the open state.
-      if(!_this._isDragging &&
-          ((Math.abs(e.gesture.deltaX) > _this.dragThresholdX) ||
-          (Math.abs(_this._currentDrag.startOffsetX) > 0)))
-      {
-        _this._isDragging = true;
-      }
-
-      if(_this._isDragging) {
-        buttonsWidth = _this._currentDrag.buttonsWidth;
-
-        // Grab the new X point, capping it at zero
-        var newX = Math.min(0, _this._currentDrag.startOffsetX + e.gesture.deltaX);
-
-        // If the new X position is past the buttons, we need to slow down the drag (rubber band style)
-        if(newX < -buttonsWidth) {
-          // Calculate the new X position, capped at the top of the buttons
-          newX = Math.min(-buttonsWidth, -buttonsWidth + (((e.gesture.deltaX + buttonsWidth) * 0.4)));
-        }
-
-        _this._currentDrag.content.style.webkitTransform = 'translate3d(' + newX + 'px, 0, 0)';
-      }
-    });
-  };
-
-  SlideDrag.prototype.end = function(e, doneCallback) {
-    var _this = this;
-
-    // There is no drag, just end immediately
-    if(!this._currentDrag) {
-      doneCallback && doneCallback();
-      return;
-    }
-
-    // If we are currently dragging, we want to snap back into place
-    // The final resting point X will be the width of the exposed buttons
-    var restingPoint = -this._currentDrag.buttonsWidth;
-
-    // Check if the drag didn't clear the buttons mid-point 
-    // and we aren't moving fast enough to swipe open
-    if(e.gesture.deltaX > -(this._currentDrag.buttonsWidth/2)) {
-
-      // If we are going left but too slow, or going right, go back to resting
-      if(e.gesture.direction == "left" && Math.abs(e.gesture.velocityX) < 0.3) {
-        restingPoint = 0;
-      } else if(e.gesture.direction == "right") {
-        restingPoint = 0;
-      }
-
-    }
-
-    var content = this._currentDrag.content;
-
-    var onRestingAnimationEnd = function(e) {
-      if(e.propertyName == '-webkit-transform') {
-        content.classList.remove('list-item-sliding');
-      }
-      e.target.removeEventListener('webkitTransitionEnd', onRestingAnimationEnd);
-    };
-
-    window.requestAnimationFrame(function() {
-      var currentX = parseFloat(_this._currentDrag.content.style.webkitTransform.replace('translate3d(', '').split(',')[0]) || 0;
-      if(currentX !== restingPoint) {
-        _this._currentDrag.content.classList.add('list-item-sliding');
-        _this._currentDrag.content.addEventListener('webkitTransitionEnd', onRestingAnimationEnd);
-      }
-      _this._currentDrag.content.style.webkitTransform = 'translate3d(' + restingPoint + 'px, 0, 0)';
-
-      // Kill the current drag
-      this._currentDrag = null;
-
-
-      // We are done, notify caller
-      doneCallback && doneCallback();
-    });
-  };
-
-  var ReorderDrag = function(opts) {
-    this.dragThresholdY = opts.dragThresholdY || 0;
-    this.el = opts.el;
-  };
-
-  ReorderDrag.prototype = new DragOp();
-
-  ReorderDrag.prototype.start = function(e) {
-    var content;
-
-
-    // Grab the starting Y point for the item
-    var offsetY = this.el.offsetTop;//parseFloat(this.el.style.webkitTransform.replace('translate3d(', '').split(',')[1]) || 0;
-
-    var placeholder = this.el.cloneNode(true);
-
-    placeholder.classList.add('list-item-placeholder');
-
-    this.el.parentNode.insertBefore(placeholder, this.el);
-
-    this.el.classList.add('list-item-reordering');
-
-
-    this._currentDrag = {
-      startOffsetTop: offsetY,
-      placeholder: placeholder
-    };
-  };
-
-  ReorderDrag.prototype.drag = function(e) {
-    var _this = this;
-
-    window.requestAnimationFrame(function() {
-      // We really aren't dragging
-      if(!_this._currentDrag) {
-        return;
-      }
-
-      // Check if we should start dragging. Check if we've dragged past the threshold,
-      // or we are starting from the open state.
-      if(!_this._isDragging && Math.abs(e.gesture.deltaY) > _this.dragThresholdY) {
-        _this._isDragging = true;
-      }
-
-      if(_this._isDragging) {
-        var newY = _this._currentDrag.startOffsetTop + e.gesture.deltaY;
-        
-        _this.el.style.top = newY + 'px';
-
-        _this._currentDrag.currentY = newY;
-
-        _this._reorderItems();
->>>>>>> ab896be9
-      }
-    });
-  };
-
-<<<<<<< HEAD
+      }
+
       ionic.views.ListView.__super__.initialize.call(this, opts);
 
       this.onRefresh = opts.onRefresh || function() {};
@@ -3980,96 +3523,52 @@
       refresher.style.height = '0px';
     },
 
+    /**
+     * If we scrolled and have virtual mode enabled, compute the window
+     * of active elements in order to figure out the viewport to render.
+     */
     didScroll: function(e) {
       if(this.isVirtual) {
         var itemHeight = this.itemHeight;
+
+        // TODO: This would be inaccurate if we are windowed
         var totalItems = this.listEl.children.length;
 
+        // Grab the total height of the list
         var scrollHeight = e.target.scrollHeight;
+
+        // Get the viewport height
         var viewportHeight = this.el.parentNode.offsetHeight;
 
+        // scrollTop is the current scroll position
         var scrollTop = e.scrollTop;
 
+        // High water is the pixel position of the first element to include (everything before
+        // that will be removed)
         var highWater = Math.max(0, e.scrollTop + this.virtualRemoveThreshold);
+
+        // Low water is the pixel position of the last element to include (everything after
+        // that will be removed)
         var lowWater = Math.min(scrollHeight, Math.abs(e.scrollTop) + viewportHeight + this.virtualAddThreshold);
 
+        // Compute how many items per viewport size can show
         var itemsPerViewport = Math.floor((lowWater - highWater) / itemHeight);
+
+        // Get the first and last elements in the list based on how many can fit
+        // between the pixel range of lowWater and highWater
         var first = parseInt(Math.abs(highWater / itemHeight));
         var last = parseInt(Math.abs(lowWater / itemHeight));
 
-
+        // Get the items we need to remove
         this._virtualItemsToRemove = Array.prototype.slice.call(this.listEl.children, 0, first);
 
+        // Grab the nodes we will be showing
         var nodes = Array.prototype.slice.call(this.listEl.children, first, first + itemsPerViewport);
 
         this.renderViewport && this.renderViewport(highWater, lowWater, first, last);
-=======
-  // When an item is dragged, we need to reorder any items for sorting purposes
-  ReorderDrag.prototype._reorderItems = function() {
-    var placeholder = this._currentDrag.placeholder;
-    var siblings = Array.prototype.slice.call(this._currentDrag.placeholder.parentNode.children);
-    
-    // Remove the floating element from the child search list
-    siblings.splice(siblings.indexOf(this.el), 1);
-
-    var index = siblings.indexOf(this._currentDrag.placeholder);
-    var topSibling = siblings[Math.max(0, index - 1)];
-    var bottomSibling = siblings[Math.min(siblings.length, index+1)];
-    var thisOffsetTop = this._currentDrag.currentY;// + this._currentDrag.startOffsetTop;
-
-    if(topSibling && (thisOffsetTop < topSibling.offsetTop + topSibling.offsetHeight/2)) {
-      ionic.DomUtil.swapNodes(this._currentDrag.placeholder, topSibling);
-      return index - 1;
-    } else if(bottomSibling && thisOffsetTop > (bottomSibling.offsetTop + bottomSibling.offsetHeight/2)) {
-      ionic.DomUtil.swapNodes(bottomSibling, this._currentDrag.placeholder);
-      return index + 1;
-    }
-  };
-
-  ReorderDrag.prototype.end = function(e, doneCallback) {
-    if(!this._currentDrag) {
-      doneCallback && doneCallback();
-      return;
-    }
-
-    var placeholder = this._currentDrag.placeholder;
-
-    // Reposition the element
-    this.el.classList.remove('list-item-reordering');
-    this.el.style.top = 0;
-
-    var finalPosition = ionic.DomUtil.getChildIndex(placeholder);
-    placeholder.parentNode.insertBefore(this.el, placeholder);
-    placeholder.parentNode.removeChild(placeholder);
-
-    this._currentDrag = null;
-    doneCallback && doneCallback();
-  };
-
-
-
-  /**
-   * The ListView handles a list of items. It will process drag animations, edit mode,
-   * and other operations that are common on mobile lists or table views.
-   */
-  ionic.views.ListView = ionic.views.Scroll.inherit({
-    initialize: function(opts) {
-      var _this = this;
-
-      opts = ionic.extend({
-        virtualRemoveThreshold: -200,
-        virtualAddThreshold: 200
-      }, opts);
-
-      ionic.extend(this, opts);
-
-      if(!this.itemHeight && this.listEl) {
-        this.itemHeight = this.listEl.children[0] && parseInt(this.listEl.children[0].style.height);
->>>>>>> ab896be9
-      }
-    },
-
-<<<<<<< HEAD
+      }
+    },
+
     didStopScrolling: function(e) {
       if(this.isVirtual) {
         for(var i = 0; i < this._virtualItemsToRemove.length; i++) {
@@ -4099,61 +3598,8 @@
       }
       return null;
     },
-=======
-      ionic.views.ListView.__super__.initialize.call(this, opts);
-
-      this.onRefresh = opts.onRefresh || function() {};
-      this.onRefreshOpening = opts.onRefreshOpening || function() {};
-      this.onRefreshHolding = opts.onRefreshHolding || function() {};
-        
-      // Start the drag states
-      this._initDrag();
-
-      // Listen for drag and release events
-      /*
-      window.ionic.onGesture('drag', function(e) {
-        _this._handleDrag(e);
-      }, this.el);
-      window.ionic.onGesture('release', function(e) {
-        _this._handleEndDrag(e);
-      }, this.el);
-      */
-    },
-    /**
-     * Called to tell the list to stop refreshing. This is useful
-     * if you are refreshing the list and are done with refreshing.
-     */
-    stopRefreshing: function() {
-      var refresher = this.el.querySelector('.list-refresher');
-      refresher.style.height = '0px';
-    },
-
-    /**
-     * If we scrolled and have virtual mode enabled, compute the window
-     * of active elements in order to figure out the viewport to render.
-     */
-    didScroll: function(e) {
-      if(this.isVirtual) {
-        var itemHeight = this.itemHeight;
-
-        // TODO: This would be inaccurate if we are windowed
-        var totalItems = this.listEl.children.length;
-
-        // Grab the total height of the list
-        var scrollHeight = e.target.scrollHeight;
-
-        // Get the viewport height
-        var viewportHeight = this.el.parentNode.offsetHeight;
-
-        // scrollTop is the current scroll position
-        var scrollTop = e.scrollTop;
->>>>>>> ab896be9
-
-        // High water is the pixel position of the first element to include (everything before
-        // that will be removed)
-        var highWater = Math.max(0, e.scrollTop + this.virtualRemoveThreshold);
-
-<<<<<<< HEAD
+
+
     _startDrag: function(e) {
       ionic.views.ListView.__super__._startDrag.call(this, e);
 
@@ -4195,40 +3641,9 @@
         this._dragOp = new SlideDrag({ el: this.el });
         this._dragOp.start(e);
       }
-=======
-        // Low water is the pixel position of the last element to include (everything after
-        // that will be removed)
-        var lowWater = Math.min(scrollHeight, Math.abs(e.scrollTop) + viewportHeight + this.virtualAddThreshold);
-
-        // Compute how many items per viewport size can show
-        var itemsPerViewport = Math.floor((lowWater - highWater) / itemHeight);
-
-        // Get the first and last elements in the list based on how many can fit
-        // between the pixel range of lowWater and highWater
-        var first = parseInt(Math.abs(highWater / itemHeight));
-        var last = parseInt(Math.abs(lowWater / itemHeight));
-
-        // Get the items we need to remove
-        this._virtualItemsToRemove = Array.prototype.slice.call(this.listEl.children, 0, first);
-
-        // Grab the nodes we will be showing
-        var nodes = Array.prototype.slice.call(this.listEl.children, first, first + itemsPerViewport);
-
-        this.renderViewport && this.renderViewport(highWater, lowWater, first, last);
-      }
->>>>>>> ab896be9
-    },
-
-    didStopScrolling: function(e) {
-      if(this.isVirtual) {
-        for(var i = 0; i < this._virtualItemsToRemove.length; i++) {
-          var el = this._virtualItemsToRemove[i];
-          //el.parentNode.removeChild(el);
-          this.didHideItem && this.didHideItem(i);
-        }
-        // Once scrolling stops, check if we need to remove old items
-
-<<<<<<< HEAD
+    },
+
+
     _handleEndDrag: function(e) {
       ionic.views.ListView.__super__._handleEndDrag.call(this, e);
       var _this = this;
@@ -4237,30 +3652,8 @@
       if(!this._dragOp) {
         this._initDrag();
         return;
-=======
-      }
-    },
-
-    _initDrag: function() {
-      ionic.views.ListView.__super__._initDrag.call(this);
-
-      //this._isDragging = false;
-      //this._dragOp = null;
-    },
-
-    // Return the list item from the given target
-    _getItem: function(target) {
-      while(target) {
-        if(target.classList.contains('list-item')) {
-          return target;
-        }
-        target = target.parentNode;
->>>>>>> ab896be9
-      }
-      return null;
-    },
-
-<<<<<<< HEAD
+      }
+
       this._dragOp.end(e, function() {
         _this._initDrag();
       });
@@ -4303,105 +3696,6 @@
     this._loadingBox = this.el.querySelector('.loading');
   };
 
-=======
-
-    _startDrag: function(e) {
-      ionic.views.ListView.__super__._startDrag.call(this, e);
-
-      return;
-
-      var _this = this;
-
-      this._isDragging = false;
-
-      // Check if this is a reorder drag
-      if(ionic.DomUtil.getParentOrSelfWithClass(e.target, 'list-item-drag') && (e.gesture.direction == 'up' || e.gesture.direction == 'down')) {
-        var item = this._getItem(e.target);
-
-        if(item) {
-          this._dragOp = new ReorderDrag({ el: item });
-          this._dragOp.start(e);
-        }
-      }
-
-      // Check if this is a "pull down" drag for pull to refresh
-      else if(e.gesture.direction == 'down') {
-        this._dragOp = new PullToRefreshDrag({
-          el: this.el,
-          onRefresh: function() {
-            _this.onRefresh && _this.onRefresh();
-          },
-          onRefreshHolding: function() {
-            _this.onRefreshHolding && _this.onRefreshHolding();
-          },
-          onRefreshOpening: function(ratio) {
-            _this.onRefreshOpening && _this.onRefreshOpening(ratio);
-          }
-        });
-        this._dragOp.start(e);
-      } 
-
-      // Or check if this is a swipe to the side drag
-      else if(e.gesture.direction == 'left' || e.gesture.direction == 'right') {
-        this._dragOp = new SlideDrag({ el: this.el });
-        this._dragOp.start(e);
-      }
-    },
-
-
-    _handleEndDrag: function(e) {
-      ionic.views.ListView.__super__._handleEndDrag.call(this, e);
-      var _this = this;
-      
-      return;
-      if(!this._dragOp) {
-        this._initDrag();
-        return;
-      }
-
-      this._dragOp.end(e, function() {
-        _this._initDrag();
-      });
-    },
-
-    /**
-     * Process the drag event to move the item to the left or right.
-     */
-    _handleDrag: function(e) {
-      ionic.views.ListView.__super__._handleDrag.call(this, e);
-      var _this = this, content, buttons;
-
-      return;
-      if(!this._dragOp) {
-        this._startDrag(e);
-        if(!this._dragOp) { return; }
-      }
-
-      this._dragOp.drag(e);
-    }
-  });
-
-})(ionic);
-;
-(function(ionic) {
-'use strict';
-  /**
-   * An ActionSheet is the slide up menu popularized on iOS.
-   *
-   * You see it all over iOS apps, where it offers a set of options 
-   * triggered after an action.
-   */
-  ionic.views.Loading = function(opts) {
-    var _this = this;
-
-    this.el = opts.el;
-
-    this.maxWidth = opts.maxWidth || 200;
-
-    this._loadingBox = this.el.querySelector('.loading');
-  };
-
->>>>>>> ab896be9
   ionic.views.Loading.prototype = {
     show: function() {
       var _this = this;
