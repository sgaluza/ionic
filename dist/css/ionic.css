--- conflicted
+++ resolved
@@ -3,11 +3,7 @@
  * Copyright 2013 Drifty Co.
  * http://drifty.com/
  *
-<<<<<<< HEAD
  * Ionic, v0.9.18
-=======
- * Ionic, v{{ VERSION }}
->>>>>>> c0e11312
  * A powerful HTML5 mobile app framework.
  * http://ionicframework.com/
  *
