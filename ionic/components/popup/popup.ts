import {FORM_DIRECTIVES, NgControl, NgControlGroup,
  Component, View, ElementRef, Injectable, NgClass, NgIf, NgFor} from 'angular2/angular2';

import {OverlayController} from '../overlay/overlay-controller';
import {IonicConfig} from '../../config/config';
import {Animation} from '../../animations/animation';
<<<<<<< HEAD
=======
import {Ion} from '../ion';
import {Button} from '../button/button';
>>>>>>> 649e7616
import * as util from 'ionic/util';


/**
 * @name Popup
 * @description
 * The Ionic Popup service allows the creation of popup windows that require the user to respond in order to continue.
 *
 * The popup service has support for more flexible versions of the built in `alert()`, `prompt()`, and `confirm()` functions that users are used to, in addition to allowing popups with completely custom content and look.
 *
 * @usage
 * ```ts
 * class myApp {
 *
 *   constructor(popup: Popup) {
 *     this.popup = popup;
 *   }
 *
 *   doAlert() {
 *     this.popup.alert({
 *       title: "New Friend!",
 *       template: "Your friend, Obi wan Kenobi, just accepted your friend request!",
 *       cssClass: 'my-alert'
 *     }).then(() => {
 *       console.log('Alert closed');
 *     });
 *   }
 *
 *   doPrompt() {
 *     this.popup.prompt({
 *       title: "New Album",
 *       template: "Enter a name for this new album you're so keen on adding",
 *       inputPlaceholder: "Title",
 *       okText: "Save",
 *       okType: "secondary"
 *     }).then((name) => {
 *       console.log('Name entered:', name);
 *     }, () => {
 *       console.error('Prompt closed');
 *     });
 *   }
 *
 *   doConfirm() {
 *     this.popup.confirm({
 *       title: "Use this lightsaber?",
 *       subTitle: "You can't exchange lightsabers",
 *       template: "Do you agree to use this lightsaber to do good across the intergalactic galaxy?",
 *       cancelText: "Disagree",
 *       okText: "Agree"
 *     }).then((result, ev) => {
 *       console.log('Confirmed!', result);
 *     }, () => {
 *       console.error('Not confirmed!');
 *     });
 *   }
 * }
 * ```
 */
@Injectable()
export class Popup {

  constructor(ctrl: OverlayController, config: IonicConfig) {
    this.ctrl = ctrl;
    this._defaults = {
      enterAnimation: config.get('popupPopIn'),
      leaveAnimation: config.get('popupPopOut'),
    };
  }

  /**
   * TODO
   * @param {TODO} opts  TODO
   * @returns {object} A promise
   */
  open(opts) {
    return new Promise((resolve, reject)=> {
      opts.promiseResolve = resolve;
      opts.promiseReject = reject;

      return this.ctrl.open(OVERLAY_TYPE, PopupCmp, util.extend(this._defaults, opts));
    });
  }

  /**
   * Show a simple alert popup with a message and one button
   * that the user can tap to close the popup.
   *
   * @param {object} opts The options for showing the alert, of the form:
   *
   * ```
   * {
   *   title: '', // String. The title of the popup.
   *   cssClass: '', // String (optional). The custom CSS class name.
   *   subTitle: '', // String (optional). The sub-title of the popup.
   *   template: '', // String (optional). The html template to place in the popup body.
   *   templateUrl: '', // String (optional). The URL of an html template to place in the popup body.
   *   okText: '', // String (default: 'OK'). The text of the OK button.
   *   okType: '', // String (default: ''). The type of the OK button.
   * }
   * ```
   *
   * @returns {object} A promise which is resolved when the popup is closed.
   */
  alert(opts={}) {
    if (typeof opts === 'string') {
      opts = {
        title: opts
      };
    }
    let button = {
      text: opts.okText || 'OK',
      type: opts.okType || '',
      onTap: (event, popupRef) => {
        // Allow it to close
        //resolve();
      }
    };
    opts = util.extend({
      cancel: () => {
        //reject();
      },
      buttons: [
        button
      ]
    }, opts);

    return this.open(opts);
  }

  /**
   * Show a simple confirm popup with a message, Cancel and OK button.
   *
   * Resolves the promise with true if the user presses the OK button, and false if the user presses the Cancel button.
   *
   * @param {object} opts The options for showing the confirm, of the form:
   *
   * ```
   * {
   *   title: '', // String. The title of the popup.
   *   cssClass: '', // String (optional). The custom CSS class name.
   *   subTitle: '', // String (optional). The sub-title of the popup.
   *   template: '', // String (optional). The html template to place in the popup body.
   *   templateUrl: '', // String (optional). The URL of an html template to place in the popup body.
   *   cancelText: '', // String (default: 'Cancel'). The text of the Cancel button.
   *   cancelType: '', // String (default: ''). The type of the Cancel button.
   *   okText: '', // String (default: 'OK'). The text of the OK button.
   *   okType: '', // String (default: ''). The type of the OK button.
   * }
   * ```
   *
   * @returns {object} A promise which is resolved when the popup is closed.
   */
  confirm(opts={}) {
    if (typeof opts === 'string') {
      opts = {
        title: opts
      }
    }
    let okButton = {
      text: opts.okText || 'OK',
      type: opts.okType || '',
      onTap: (event, popupRef) => {
        // Allow it to close
      }
    }
    let cancelButton = {
      text: opts.cancelText || 'Cancel',
      type: opts.cancelType || '',
      isCancel: true,
      onTap: (event, popupRef) => {
        // Allow it to close
      }
    }
    opts = util.extend({
      cancel: () => {
      },
      buttons: [
        cancelButton, okButton
      ]
    }, opts);
    return this.open(opts);
  }

  /**
   * Show a simple prompt popup with a message, input, Cancel and OK button.
   *
   * Resolves the promise with the value of the input if the user presses OK, and with undefined if the user presses Cancel.
   *
   * @param {object} opts The options for showing the prompt, of the form:
   *
   * ```
   * {
   *   title: '', // String. The title of the popup.
   *   cssClass: '', // String (optional). The custom CSS class name.
   *   subTitle: '', // String (optional). The sub-title of the popup.
   *   template: '', // String (optional). The html template to place in the popup body.
   *   templateUrl: '', // String (optional). The URL of an html template to place in the popup body.
   *   inputType: // String (default: 'text'). The type of input to use.
   *   inputPlaceholder: // String (default: ''). A placeholder to use for the input.
   *   cancelText: '', // String (default: 'Cancel'). The text of the Cancel button.
   *   cancelType: '', // String (default: ''). The type of the Cancel button.
   *   okText: '', // String (default: 'OK'). The text of the OK button.
   *   okType: '', // String (default: ''). The type of the OK button.
   * }
   * ```
   *
   * @returns {object} A promise which is resolved when the popup is closed.
   */
  prompt(opts={}) {
    if (typeof opts === 'string') {
      opts = {
        title: opts
      };
    }
    let okButton = {
      text: opts.okText || 'OK',
      type: opts.okType || '',
      onTap: (event, popupRef) => {
        // Allow it to close
      }
    }

    let cancelButton = {
      text: opts.cancelText || 'Cancel',
      type: opts.cancelType || '',
      isCancel: true,
      onTap: (event, popupRef) => {
        // Allow it to close
      }
    }

    opts = util.extend({
      showPrompt: true,
      promptPlaceholder: '',
      cancel: () => {
      },
      buttons: [
        cancelButton, okButton
      ]
    }, opts);

    return this.open(opts);
  }

  /**
   * TODO
   * @param {TODO} handle  TODO
   * @returns {TODO} TODO
   */
  get(handle) {
    if (handle) {
      return this.ctrl.getByHandle(handle, OVERLAY_TYPE);
    }
    return this.ctrl.getByType(OVERLAY_TYPE);
  }

}

const OVERLAY_TYPE = 'popup';

@Component({
  selector: 'ion-popup'
})
// TODO add button type to button: [type]="button.type"
@View({
  template:
  '<backdrop (click)="_cancel($event)" tappable disable-activated></backdrop>' +
  '<popup-wrapper [ng-class]="cssClass">' +
    '<div class="popup-head">' +
      '<h2 class="popup-title" [inner-html]="title" *ng-if="title"></h2>' +
      '<h3 class="popup-sub-title" [inner-html]="subTitle" *ng-if="subTitle"></h3>' +
    '</div>' +
    '<div class="popup-body">' +
      '<div [inner-html]="template" *ng-if="template"></div>' +
      '<input type="{{inputType || \'text\'}}" placeholder="{{inputPlaceholder}}" *ng-if="showPrompt" class="prompt-input">' +
    '</div>' +
    '<div class="popup-buttons" *ng-if="buttons.length">' +
      '<button *ng-for="#button of buttons" (click)="buttonTapped(button, $event)" [inner-html]="button.text"></button>' +
    '</div>' +
  '</popup-wrapper>',
  directives: [FORM_DIRECTIVES, NgClass, NgIf, NgFor, Button]
})

class PopupCmp {

  constructor(elementRef: ElementRef) {
    this.elementRef = elementRef;
  }

  onInit() {
    setTimeout(() => {
      // TODO: make more better, no DOM BS
      this.promptInput = this.elementRef.nativeElement.querySelector('input');
      if (this.promptInput) {
        this.promptInput.value = '';
      }
    });
  }

  buttonTapped(button, event) {
    let promptValue = this.promptInput && this.promptInput.value;

    let retVal = button.onTap && button.onTap(event, this, {
      promptValue: promptValue
    });

    // If the event.preventDefault() wasn't called, close
    if (!event.defaultPrevented) {
      // If this is a cancel button, reject the promise
      if (button.isCancel) {
        this.promiseReject();
      } else {
        // Resolve with the prompt value
        this.promiseResolve(promptValue);
      }
      return this.close();
    }

  }

  _cancel(event) {
    this.cancel && this.cancel(event);

    if (!event.defaultPrevented) {
      this.promiseReject();
      return this.close();
    }
  }
}


class PopupAnimation extends Animation {
  constructor(element) {
    super(element);
    this
      .easing('ease-in-out')
      .duration(200);

    this.backdrop = new Animation(element.querySelector('backdrop'));
    this.wrapper = new Animation(element.querySelector('popup-wrapper'));

    this.add(this.backdrop, this.wrapper);
  }
}


/**
 * Animations for popups
 */
class PopupPopIn extends PopupAnimation {
  constructor(element) {
    super(element);
    this.wrapper.fromTo('opacity', '0.01', '1')
    this.wrapper.fromTo('scale', '1.1', '1');

    this.backdrop.fromTo('opacity', '0', '0.3')
  }
}
Animation.register('popup-pop-in', PopupPopIn);

class PopupPopOut extends PopupAnimation {
  constructor(element) {
    super(element);
    this.wrapper.fromTo('opacity', '1', '0')
    this.wrapper.fromTo('scale', '1', '0.9');

    this.backdrop.fromTo('opacity', '0.3', '0')
  }
}
Animation.register('popup-pop-out', PopupPopOut);

class PopupMdPopIn extends PopupPopIn {
  constructor(element) {
    super(element);
    this.backdrop.fromTo('opacity', '0.01', '0.5')
  }
}
Animation.register('popup-md-pop-in', PopupMdPopIn);

class PopupMdPopOut extends PopupPopOut {
  constructor(element) {
    super(element);
    this.backdrop.fromTo('opacity', '0.5', '0')
  }
}
Animation.register('popup-md-pop-out', PopupMdPopOut);<|MERGE_RESOLUTION|>--- conflicted
+++ resolved
@@ -4,11 +4,7 @@
 import {OverlayController} from '../overlay/overlay-controller';
 import {IonicConfig} from '../../config/config';
 import {Animation} from '../../animations/animation';
-<<<<<<< HEAD
-=======
-import {Ion} from '../ion';
 import {Button} from '../button/button';
->>>>>>> 649e7616
 import * as util from 'ionic/util';
 
 
